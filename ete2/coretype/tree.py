# #START_LICENSE###########################################################
#
# Copyright (C) 2009 by Jaime Huerta Cepas. All rights reserved.
# email: jhcepas@gmail.com
#
# This file is part of the Environment for Tree Exploration program (ETE).
# http://ete.cgenomics.org
#
# ETE is free software: you can redistribute it and/or modify it
# under the terms of the GNU General Public License as published by
# the Free Software Foundation, either version 3 of the License, or
# (at your option) any later version.
#
# ETE is distributed in the hope that it will be useful,
# but WITHOUT ANY WARRANTY; without even the implied warranty of
# MERCHANTABILITY or FITNESS FOR A PARTICULAR PURPOSE.  See the
# GNU General Public License for more details.
#
# You should have received a copy of the GNU General Public License
# along with ETE.  If not, see <http://www.gnu.org/licenses/>.
#
# #END_LICENSE#############################################################
import os
import random

__all__ = ["Tree", "TreeNode"]

from ete_dev.parser.newick import read_newick, write_newick

DEFAULT_COMPACT = False
DEFAULT_SHOWINTERNAL = False

class TreeError(Exception):
    """Exception class designed for tree."""
    def __init__(self, value=''):
        self.value = value
    def __str__(self):
        return repr(self.value)
<<<<<<< HEAD

=======
>>>>>>> 074ba433

class TreeNode(object):
    """ TreeNode (Tree) class is used to store a tree structure. A tree
    consists of a collection of TreeNode instances connected in a
    hierarchical way. Trees can be loaded from the New Hampshire Newick
    format (newick).

    CONSTRUCTOR ARGUMENTS:
    ======================

     * newick: Path to the file containing the tree or, alternatively,
       the text string containing the same information.

    RETURNS:
    ========
     The TreeNode object which represents the base (root) of the
    tree.

    EXAMPLES:
    =========
        t1 = Tree() # creates an empty tree
        t2 = Tree( '(A:1,(B:1,(C:1,D:1):0.5):0.5);' )
        t3 = Tree( '/home/user/myNewickFile.txt' )
    """
<<<<<<< HEAD

    def _get_dist(self):
        return self._dist
    def _set_dist(self, value):
        try:
            self._dist = float(value)
        except ValueError:
            raise

    def _get_support(self):
        return self._support
    def _set_support(self, value):
        try:
            self._support = float(value)
        except ValueError:
            raise

    def _get_up(self):
        return self._up
    def _set_up(self, value):
        if type(value) == type(self) or value is None:
            self._up = value
        else:
            raise ValueError, "up: wrong type"

    def _get_children(self):
        return self._children
    def _set_children(self, value):
        if type(value) == list and \
           len(set([type(n)==type(self) for n in value]))<2:
            self._children = value
        else:
            raise ValueError, "children:wrong type"

    dist = property(fget=_get_dist, fset=_set_dist)
    support = property(fget=_get_support, fset=_set_support)
    up = property(fget=_get_up, fset=_set_up)
    children = property(fget=_get_children, fset=_set_children)

    def __init__(self, newick=None, format=0):
        self._children = []
        self._up = None
        self._dist = 1.0
        self._support = 1.0

        self.features = set([])
        self.collapsed = False
        # Add basic features
        self.add_features(name="NoName")
        self.features.update(["dist", "support"])
        # Initialize tree
        if newick is not None:
            read_newick(newick, root_node = self, format=format)

    def __and__(self, value):
        """ This allows to execute tree&'A' to obtain the descendant node
        A"""
        value=str(value)
        try:
            first_match = self.iter_search_nodes(name=value).next()
            return first_match
        except StopIteration:
            raise ValueError, "Node not found"

    def __add__(self, value):
        """ This allows to sum two trees."""
        # Should a make the sum with two copies of the original trees?
        if type(value) == self.__class__:
            new_root = self.__class__()
            new_root.add_child(self)
            new_root.add_child(value)
            return new_root
        else:
            raise ValueError, "Invalid node type"

    def __str__(self):
        """ Print tree in newick format. """
        return self.get_ascii(compact=DEFAULT_COMPACT, \
                                show_internal=DEFAULT_SHOWINTERNAL)

    def __contains__(self, item):
        """ Check if item belongs to this node. The 'item' argument must
        be a node instance or its associated name."""
        if isinstance(item, self.__class__):
            return item in set(self.get_descendants())
        elif type(item)==str:
            return item in set([n.name for n in self.get_descendants()])

    def __len__(self):
        """Node len returns number of children."""
        return len(self.get_leaves())

    def __iter__(self):
        """ Iterator over leaf nodes"""
        return self.iter_leaves()

    def add_feature(self, pr_name, pr_value):
        """ Adds or updates a node's feature. """
        setattr(self, pr_name, pr_value)
        self.features.add(pr_name)

    def add_features(self, **features):
        """ Adds or updates a node's feature. """
        for fname, fvalue in features.iteritems():
            setattr(self, fname, fvalue)
            self.features.add(fname)

    def del_feature(self, pr_name):
        """ Deletes permanently a node's feature. """
        if hasattr(self, pr_name):
            delattr(self, pr_name)
            self.features.remove(pr_name)

    # Topology management
    def add_child(self, child=None, name=None, dist=None, support=None):
        """
        Adds a new child to this node. If child node is not suplied
        as an argument, a new node instance will be created.

        ARGUMENTS:
        ==========

         * 'child': the node instance to be added as a child.
         * 'name': the name that will be given to the child.
         * 'dist': the distance from the node to the child.
         * 'support': the support value of child partition.

        RETURNS:
        ========

          The child node instace

        """
        if child is None:
            child = self.__class__()

        # This prevents from circular connections, but it would take too
        # much time to check it every time a node is creted.
        #
        # if self in child:
        #  raise ValueError, "child is an ancestor of current node"

        if name is not None:
            try:
                child.add_feature("name", str(name))
            except ValueError:
                raise TreeError, "Node's name has to be a string"

        if dist is not None:
            try:
                child.add_feature("dist", float(dist))
            except ValueError:
                raise TreeError, "Node's dist has must be a float number"

        if support is not None:
            try:
                child.add_feature("support", float(support))
            except ValueError:
                raise TreeError, "Node's support must be a float number"

        self.children.append(child)
        child.up = self
        return child

    def remove_child(self, child):
        """ Removes a child from this node (parent and child
        nodes still exit but are no longer connected). """
        try:
            self.children.remove(child)
        except ValueError, e:
            raise TreeError, e
        else:
            child.up = None
            return child

    def add_sister(self, sister=None, name=None, dist=None):
        """
        Adds a sister to this node. If sister node is not supplied
        as an argument, a new TreeNode instance will be created and
        returned.
        """
        if self.up == None:
            raise TreeError, "A parent node is required to add a sister"
        else:
            return self.up.add_child(child=sister, name=name, dist=dist)

    def remove_sister(self, sister=None):
        """
        Removes a node's sister node. It has the same effect as
        node.up.remove_child(sister).

        If a sister node is not supplied, the first sister will be deleted
        and returned.

        ARGUMENTS:
        ==========
          'sister': A node instance

        RETURNS:
        ========
          The removed node

        """
        sisters = self.get_sisters()
        if len(sisters)>0:
            if sister==None:
                sister = sisters.pop(0)
            return self.up.remove_child(sister)

    def delete(self, prevent_nondicotomic=True):
        """
        Deletes node from the tree structure. Notice that this
        method makes 'disapear' the node from the tree structure. This
        means that children from the deleted node are transferred to the
        next available parent.

        EXAMPLE:
        ========
                / C
          root-|
               |        / B
                \--- H |
                        \ A

          > root.delete(H) will produce this structure:

                / C
               |
          root-|--B
               |
                \ A

        """
        parent = self.up
        if parent:
            for ch in self.children:
                parent.add_child(ch)
            parent.remove_child(self)

        # Avoids the parents with only one child
        if prevent_nondicotomic and parent and\
              len(parent.children)<2:
            parent.delete(prevent_nondicotomic=False)


    def detach(self):
        """
        Detachs this node (and all its descendants) from its parent
        and returns the referent to itself.

        Detached node conserves all its structure of descendants, and can
        be attached to another node through the 'add_child' function. This
        mechanisim can be seen as a cut and paste."""

        if self.up:
            self.up.children.remove(self)
            self.up = None
        return self

    def prune(self, nodes):
        """
        Prunes the topology of this node in order to conserve only a
         selected list of leaf or internal nodes. The algorithm deletes
		327	nodes until getting a consistent topology with a subset of
		328	nodes. Topology relationships among kept nodes is maintained.

        ARGUMENTS:
        ==========
          * 'nodes' is a list of node names or node objects that must be kept.

        EXAMPLES:
        =========
          t = Tree("(((A:0.1, B:0.01):0.001, C:0.0001):1.0[&&NHX:name=I], (D:0.00001):0.000001[&&NHX:name=J]):2.0[&&NHX:name=root];")
          node_C = t.search_nodes(name="C")[0]
          t.prune(["A","D", node_C])
          print t

        """


        to_keep = set(_translate_nodes(self, *nodes))
        to_detach = []
        for node in self.traverse("postorder"):
            for c in node.children:
                if c in to_keep:
                    to_keep.add(node)
                    break
            if node not in to_keep:
                to_detach.append(node)
                for c in node.children:
                    to_detach.remove(c)
        for node in to_detach:
            node.detach()
        for node in to_keep:
            if len(node.children) == 1:
                node.delete()

    def iter_leaves(self):
        """ Returns an iterator over the leaves under this node. """
        for n in self.traverse(strategy="preorder"):
            if n.is_leaf():
                yield n

    def iter_leaf_names(self):
        """ Returns an iterator over the leaf names under this node. """
        for n in self.iter_leaves():
            yield n.name

    def iter_descendants(self, strategy="preorder"):
        """ Returns an iterator over descendant nodes. """
        for n in self.traverse(strategy=strategy):
            if n != self:
                yield n
    def _iter_descendants_postorder(self):
        """ Iterator over all desdecendant nodes. """
        current = self
        end = self.up
        visited_childs = set([])
        while current is not end:
            childs = False
            for c in current.children:
                if c not in visited_childs:
                    childs = True
                    current = c
                    break
            if not childs:
                visited_childs.add(current)
                yield current
                current = current.up

    def _iter_descendants_preorder(self):
        """ Iterator over all desdecendant nodes. """
        tovisit = [self]
        while len(tovisit)>0:
            current = tovisit.pop(0)
            yield current
            tovisit.extend(current.children)

    def traverse(self, strategy="preorder"):
        """
         Returns an iterator that traverse the tree structure under this
         node.

         ARGUMENTS:
         ==========

           'strategy' defines the way in which tree will be
           traversed. Possible values are: "preorder" (first parent and
           then children) 'postorder' (first children and the parent).

        """
        if strategy=="preorder":
            return self._iter_descendants_preorder()
        elif strategy=="postorder":
            return self._iter_descendants_postorder()
    def swap_childs(self):
        """
        Swaps current childs order.
        """
        if len(self.children)>1:
            self.children.reverse()
    def get_children(self):
        """ Returns an independent list of node's children. """
        return [ch for ch in self.children]

    def get_sisters(self):
        """ Returns an indepent list of sister nodes. """
        if self.up!=None:
            return [ch for ch in self.up.children if ch!=self]
        else:
            return []

    def describe(self):
        """ Prints general information about this node and its
        connections."""
        if len(self.get_tree_root().children)==2:
            rooting = "Yes"
        elif len(self.get_tree_root().children)>2:
            rooting = "No"
        else:
            rooting = "Unknown"
        max_node, max_dis = get_farthest_leaf()
        print "Number of nodes:\t %d" % len(self.get_descendants())
        print "Number of leaves:\t %d" % len(self.get_leaves())
        print "Rooted:", rooting
        print "Max. lenght to root:"
        print "The Farthest descendant node is", max_node.name,\
            "with a branch distance of", max_dist

    def write(self, features=None, outfile=None, format=0):
        """ Returns the newick representation of this node
        topology. Several arguments control the way in which extra
        data is shown for every node:

        features: a list of feature names that want to be shown
        (when available) for every node. Extended newick format is
        used to represent data.

        support: [True|False] Shows branch support values.

        dist: [True|False] Shows branch length values.

        Example:
             t.get_newick(["species","name"], support=False)
        """

        nw = write_newick(self, features = features, format=format)
        if outfile is not None:
            open(outfile, "w").write(nw)
            return nw
        else:
            return nw

    def get_tree_root(self):
        """ Returns the absolute root node of current tree structure. """
        root = self
        while root.up is not None:
            root = root.up
        return root

    def get_common_ancestor(self, *target_nodes):
        """ Returns the first common ancestor between this node and a given
        list of 'target_nodes'.

        EXAMPLES:
        =========
         t = tree.Tree("(((A:0.1, B:0.01):0.001, C:0.0001):1.0[&&NHX:name=common], (D:0.00001):0.000001):2.0[&&NHX:name=root];")
         A = t.get_descendants_by_name("A")[0]
         C = t.get_descendants_by_name("C")[0]
         common =  A.get_common_ancestor(C)
         print common.name

        """

        # Convert node names into node instances
        target_nodes = _translate_nodes(self, *target_nodes)

        # If only one node is provided, use self as the second target
        if type(target_nodes) != list:
            target_nodes = [target_nodes, self]
        elif len(target_nodes)==1:
            target_nodes = tree_nodes.append(self)

        start = target_nodes[-1]
        targets = set(target_nodes)
        nodes_bellow = set([start]+start.get_descendants())
        current = start
        prev_node = start
        while current is not None:
            # all nodes under current (skip vissited)
            new_nodes = [n for s in current.children for n in s.traverse() \
                           if s is not prev_node]+[current]
            nodes_bellow.update(new_nodes)
            if targets.issubset(nodes_bellow):
                break
            else:
                prev_node = current
                current = current.up

        return current

    def get_leaves(self):
        """
        Returns the list of terminal nodes (leaves) under this node.
        """
        return [n for n in self.iter_leaves()]

    def get_leaf_names(self):
        """
        Returns the list of terminal node names under the current
        node.
        """
        return [ n.name for n in self.iter_leaves() ]

    def get_descendants(self, strategy="preorder"):
        """
        Returns the list of all nodes (leaves and internal) under
        this node.
        re buil
        See iter_descendants method.
        """
        return [n for n in self.traverse(strategy="preorder") if n != self]

    def iter_search_nodes(self, **conditions):
        for n in self.traverse():
            conditions_passed = 0
            for key, value in conditions.iteritems():
                if hasattr(n, key) and getattr(n, key) == value:
                    conditions_passed +=1
            if conditions_passed == len(conditions):
                yield n

    def search_nodes(self, **conditions):
        matching_nodes = []
        for n in self.iter_search_nodes(**conditions):
            matching_nodes.append(n)
        return matching_nodes

    def get_leaves_by_name(self,name):
        """ Returns a list of nodes marching a given name. """
        return self.search_nodes(name=name, children=[])

    def is_leaf(self):
        if self.collapsed or len(self.children)==0:
            return True
        else:
            return False

    def is_root(self):
        if self.up is None:
            return True
        else:
            return False

    def collapse(self):
        self.collapse = True
    def expand(self):
        self.collapse = False

    # Distance related functions
    def get_distance(self, target, target2=None, topology_only=False):
        """

        Returns the distance between two nodes. If only one target is
        specified, it returns the distance bewtween the target and the
        current node.

        ARGUMENTS:
        ==========
          'target': a node within the same tree structure.

          'target2': a node within the same tree structure. If
          not specified, current node is used as target2.

        RETURNS:
        ========
          the distance between nodes

        """

        if target2 is None:
            target2 = self
            root = self.get_tree_root()
        else:
            # is target node under current node?
            root = self

        target, target2 = _translate_nodes(root, target, target2)
        ancestor = root.get_common_ancestor(target, target2)
        if ancestor is None:
            raise TreeError, "Nodes are not connected"

        dist = 0.0
        for n in [target2, target]:
            current = n
            while current != ancestor:
                if topology_only:
                    if  current!=target:
                        dist += 1
                else:
                    dist += current.dist
                current = current.up
        return dist

    def get_farthest_node(self, topology_only=False):
        """
        Returns the node's farthest descendant or ancestor node, and the
        distance to it.

        ARGUMENTS:
        ==========

          * 'topology_only' [True or False]: defines whether branch node
           distances should be discarded from analysis or not. If
           "True", only topological distance (number of steps to get the
           target node) will be used.

        RETURNS:
        ========
          A tuple = (farthest_node, dist_to_farthest_node)

        """
        # Init fasthest node to current farthest leaf
        farthest_node,farthest_dist = self.get_farthest_leaf(topology_only=topology_only)
        prev    = self
        if topology_only:
            cdist = 0
        else:
            cdist = prev.dist
        current = prev.up
        while current:
            for ch in current.children:
                if ch != prev:
                    if not ch.is_leaf():
                        fnode, fdist = ch.get_farthest_leaf(topology_only=topology_only)
                    else:
                        fnode = ch
                        fdist = 0
                    if topology_only:
                        fdist += 1.0
                    else:
                        fdist += ch.dist
                    if cdist+fdist > farthest_dist:
                        farthest_dist = cdist + fdist
                        farthest_node = fnode
            prev = current
            if topology_only:
                cdist += 1
            else:
                cdist  += prev.dist
            current = prev.up
        return farthest_node, farthest_dist

    def get_farthest_leaf(self, topology_only=False):
        """
        Returns node's farthest descendant node (which is always a leaf), and the
        distance to it.

        ARGUMENTS:
        ==========

          * 'topology_only' [True or False]: defines whether branch node
             distances should be discarded from analysis or not. If
             "True", only topological distance (number of steps to get the
             target node) will be used.

         RETURNS:
         ========
          A tuple = (farthest_node, dist_to_farthest_node)

        """
        max_dist = 0.0
        max_node = None
        if self.is_leaf():
            return self, 0.0
        else:
            for ch in self.children:
                node, d = ch.get_farthest_leaf(topology_only=topology_only)
                if topology_only:
                    d += 1.0
                else:
                    d += ch.dist
                if d>=max_dist:
                    max_dist = d
                    max_node = node
            return max_node, max_dist

    def get_midpoint_outgroup(self):
        """
        Returns the node that divides the current tree into two distance-balanced
        partitions.
        """
        # Gets the farthest node to the current root
        root = self.get_tree_root()
        nA , r2A_dist = root.get_farthest_leaf()
        nB , A2B_dist = nA.get_farthest_node()

        outgroup = nA
        middist  = A2B_dist / 2.0
        cdist = 0
        current = nA
        while current:
            cdist += current.dist
            if cdist > (middist): # Deja de subir cuando se pasa del maximo
                break
            else:
                current = current.up
        return current

    def populate(self, size, names_library=[], reuse_names=True):
        """
        Populates the partition under this node with a given number
        of leaves. Internal nodes are added as required.

        ARGUMENTS:
        ==========

          * 'size' is the number of leaf nodes to add to the current
            tree structure.
        """

        charset =  "abcdefghijklmnopqrstuvwxyz"
        prev_size = len(self)
        terminal_nodes = set(self.get_leaves())
        silly_nodes = set([n for n in self.traverse() \
                           if len(n)==1 and n.children!=[]])

        if self.is_leaf():
            size -=1
        names_library = set(names_library)
        while len(terminal_nodes) != size+prev_size:
            try:
                target = random.sample(silly_nodes, 1)[0]
                silly_nodes.remove(target)
            except ValueError:
                target = random.sample(terminal_nodes, 1)[0]
                terminal_nodes.remove(target)
                silly_nodes.add(target)
                if target is not self:
                    names_library.add(target.name)
                    target.name = "NoName"

            if len(names_library)>0:
                tname = random.sample(names_library,1)[0]
                if not reuse_names:
                    names_library.remove(tname)

            else:
                tname = ''.join(random.sample(charset,5))
            tdist = random.random()
            new_node = target.add_child( name=tname, dist=tdist )
            terminal_nodes.add(new_node)
    def set_outgroup(self, outgroup):
        """
        Sets a descendant node as the outgroup of a tree.  This function
        can be used to root a tree or even an internal node.

        ARGUMENTS:
        ==========

          * 'outgroup' is a leaf or internal node under the current tree
            structure.
        """

        outgroup = _translate_nodes(self, outgroup)

        if self == outgroup:
            raise ValueError, "Cannot set myself as outgroup"

        parent_outgroup = outgroup.up

        # Down branch connector
        n = outgroup
        while n.up is not self:
            n = n.up

        self.children.remove(n)
        if len(self.children)>1:
            down_branch_connector = self.__class__()
            down_branch_connector.dist = 0.0
            for ch in self.get_children():
                down_branch_connector.children.append(ch)
                ch.up = down_branch_connector
                self.children.remove(ch)
        else:
            down_branch_connector = self.children[0]

        # Connects down branch to myself or to outgroup
        quien_va_ser_padre = parent_outgroup
        if quien_va_ser_padre is not self:
            # Parent-child swaping
            quien_va_ser_hijo = quien_va_ser_padre.up
            quien_fue_padre = None
            buffered_dist = quien_va_ser_padre.dist

            while quien_va_ser_hijo is not self:
                quien_va_ser_padre.children.append(quien_va_ser_hijo)
                quien_va_ser_hijo.children.remove(quien_va_ser_padre)

                buffered_dist2 = quien_va_ser_hijo.dist
                quien_va_ser_hijo.dist = buffered_dist
                buffered_dist = buffered_dist2

                quien_va_ser_padre.up = quien_fue_padre
                quien_fue_padre = quien_va_ser_padre

                quien_va_ser_padre = quien_va_ser_hijo
                quien_va_ser_hijo = quien_va_ser_padre.up


            quien_va_ser_padre.children.append(down_branch_connector)
            down_branch_connector.up = quien_va_ser_padre
            quien_va_ser_padre.up = quien_fue_padre

            down_branch_connector.dist += buffered_dist


            outgroup2 = parent_outgroup
            parent_outgroup.children.remove(outgroup)
            outgroup2.dist = 0
        else:
            outgroup2 = down_branch_connector

        outgroup.up = self
        outgroup2.up = self
        self.children = [outgroup,outgroup2]
        middist = (outgroup2.dist + outgroup.dist)/2
        outgroup.dist = middist
        outgroup2.dist = middist
        self.children.sort()

    def unroot(self):
        """ Unroots this node. This function is intented to be used over
        the absolute tree root node, but it can be also be applied to any
        other internal node. """
        # if is rooted
        if not self.is_root():
            print >>sys.stderr, "Warning. You are unrooting an internal node.!!"
        if len(self.children)==2:
            if not self.children[0].is_leaf():
                self.children[0].delete()
            elif not self.children[1].is_leaf():
                self.children[1].delete()
            else:
                raise TreeError, "Cannot unroot a tree with only two leaves"

    def show(self, layout=None, \
               image_properties=None, up_faces=[], down_faces=[]):
        """ Begins an interative session to visualize this node
        structure."""
        try:
            from ete_dev.treeview import drawer
        except ImportError, e:
            print "'treeview' module could not be loaded.\n",e
            print "\n\n"
            print self
        else:
            drawer.show_tree(self,layout,image_properties, \
                               up_faces=up_faces, down_faces=down_faces)

    def render(self, file_name, layout=None, w=None, h=None, \
               img_properties=None, header=None, \
               up_faces=[], down_faces=[]):
        """ Renders the tree structure into an image file. """
        try:
            from ete_dev.treeview import drawer
        except ImportError, e: 
=======

    def _get_dist(self):
        return self._dist
    def _set_dist(self, value):
        try:
            self._dist = float(value)
        except ValueError:
            raise

    def _get_support(self):
        return self._support
    def _set_support(self, value):
        try:
            self._support = float(value)
        except ValueError:
            raise

    def _get_up(self):
        return self._up
    def _set_up(self, value):
        if type(value) == type(self) or value is None:
            self._up = value
        else:
            raise ValueError, "up: wrong type"

    def _get_children(self):
        return self._children
    def _set_children(self, value):
        if type(value) == list and \
           len(set([type(n)==type(self) for n in value]))<2:
            self._children = value
        else:
            raise ValueError, "children:wrong type"

    dist = property(fget=_get_dist, fset=_set_dist)
    support = property(fget=_get_support, fset=_set_support)
    up = property(fget=_get_up, fset=_set_up)
    children = property(fget=_get_children, fset=_set_children)

    def __init__(self, newick=None, format=0):
        self._children = []
        self._up = None
        self._dist = 1.0
        self._support = 1.0

        self.features = set([])
        self.collapsed = False
        # Add basic features
        self.add_features(name="NoName")
        self.features.update(["dist", "support"])
        # Initialize tree
        if newick is not None:
            read_newick(newick, root_node = self, format=format)

    def __and__(self, value):
        """ This allows to execute tree&'A' to obtain the descendant node
        A"""
        value=str(value)
        try:
            first_match = self.iter_search_nodes(name=value).next()
            return first_match
        except StopIteration:
            raise ValueError, "Node not found"

    def __add__(self, value):
        """ This allows to sum two trees."""
        # Should a make the sum with two copies of the original trees?
        if type(value) == self.__class__:
            new_root = self.__class__()
            new_root.add_child(self)
            new_root.add_child(value)
            return new_root
        else:
            raise ValueError, "Invalid node type"

    def __str__(self):
        """ Print tree in newick format. """
        return self.get_ascii(compact=DEFAULT_COMPACT, \
                                show_internal=DEFAULT_SHOWINTERNAL)

    def __contains__(self, item):
        """ Check if item belongs to this node. The 'item' argument must
        be a node instance or its associated name."""
        if isinstance(item, self.__class__):
            return item in set(self.get_descendants())
        elif type(item)==str:
            return item in set([n.name for n in self.get_descendants()])

    def __len__(self):
        """Node len returns number of children."""
        return len(self.get_leaves())

    def __iter__(self):
        """ Iterator over leaf nodes"""
        return self.iter_leaves()

    def add_feature(self, pr_name, pr_value):
        """ Adds or updates a node's feature. """
        setattr(self, pr_name, pr_value)
        self.features.add(pr_name)

    def add_features(self, **features):
        """ Adds or updates a node's feature. """
        for fname, fvalue in features.iteritems():
            setattr(self, fname, fvalue)
            self.features.add(fname)

    def del_feature(self, pr_name):
        """ Deletes permanently a node's feature. """
        if hasattr(self, pr_name):
            delattr(self, pr_name)
            self.features.remove(pr_name)

    # Topology management
    def add_child(self, child=None, name=None, dist=None, support=None):
        """
        Adds a new child to this node. If child node is not suplied
        as an argument, a new node instance will be created.

        ARGUMENTS:
        ==========

         * 'child': the node instance to be added as a child.
         * 'name': the name that will be given to the child.
         * 'dist': the distance from the node to the child.
         * 'support': the support value of child partition.

        RETURNS:
        ========

          The child node instace

        """
        if child is None:
            child = self.__class__()

        # This prevents from circular connections, but it would take too
        # much time to check it every time a node is creted.
        #
        # if self in child:
        #  raise ValueError, "child is an ancestor of current node"

        if name is not None:
            try:
                child.add_feature("name", str(name))
            except ValueError:
                raise TreeError, "Node's name has to be a string"

        if dist is not None:
            try:
                child.add_feature("dist", float(dist))
            except ValueError:
                raise TreeError, "Node's dist has must be a float number"

        if support is not None:
            try:
                child.add_feature("support", float(support))
            except ValueError:
                raise TreeError, "Node's support must be a float number"

        self.children.append(child)
        child.up = self
        return child

    def remove_child(self, child):
        """ Removes a child from this node (parent and child
        nodes still exit but are no longer connected). """
        try:
            self.children.remove(child)
        except ValueError, e:
            raise TreeError, e
        else:
            child.up = None
            return child

    def add_sister(self, sister=None, name=None, dist=None):
        """
        Adds a sister to this node. If sister node is not supplied
        as an argument, a new TreeNode instance will be created and
        returned.
        """
        if self.up == None:
            raise TreeError, "A parent node is required to add a sister"
        else:
            return self.up.add_child(child=sister, name=name, dist=dist)

    def remove_sister(self, sister=None):
        """
        Removes a node's sister node. It has the same effect as
        node.up.remove_child(sister).

        If a sister node is not supplied, the first sister will be deleted
        and returned.

        ARGUMENTS:
        ==========
          'sister': A node instance

        RETURNS:
        ========
          The removed node

        """
        sisters = self.get_sisters()
        if len(sisters)>0:
            if sister==None:
                sister = sisters.pop(0)
            return self.up.remove_child(sister)

    def delete(self, prevent_nondicotomic=True):
        """
        Deletes node from the tree structure. Notice that this
        method makes 'disapear' the node from the tree structure. This
        means that children from the deleted node are transferred to the
        next available parent.

        EXAMPLE:
        ========
                / C
          root-|
               |        / B
                \--- H |
                        \ A

          > root.delete(H) will produce this structure:

                / C
               |
          root-|--B
               |
                \ A

        """
        parent = self.up
        if parent:
            for ch in self.children:
                parent.add_child(ch)
            parent.remove_child(self)

        # Avoids the parents with only one child
        if prevent_nondicotomic and parent and\
              len(parent.children)<2:
            parent.delete(prevent_nondicotomic=False)


    def detach(self):
        """
        Detachs this node (and all its descendants) from its parent
        and returns the referent to itself.

        Detached node conserves all its structure of descendants, and can
        be attached to another node through the 'add_child' function. This
        mechanisim can be seen as a cut and paste."""

        if self.up:
            self.up.children.remove(self)
            self.up = None
        return self

    def prune(self, nodes):
        """
        Prunes the topology of this node in order to conserve only a
        selected list of leaf or internal nodes. The algorithm deletes
        nodes until getting a consistent topology with a subset of
        nodes. Topology relationships among kept nodes is maintained.

        ARGUMENTS:
        ==========
          * 'nodes' is a list of node names or node objects that must be kept.

        EXAMPLES:
        =========
          t = Tree("(((A:0.1, B:0.01):0.001, C:0.0001):1.0[&&NHX:name=I], (D:0.00001):0.000001[&&NHX:name=J]):2.0[&&NHX:name=root];")
          node_C = t.search_nodes(name="C")[0]
          t.prune(["A","D", node_C])
          print t
        """
       
        to_keep = set(_translate_nodes(self, *nodes))
        to_detach = []
        for node in self.traverse("postorder"):
            for c in node.children:
                if c in to_keep:
                    to_keep.add(node)
                    break
            if node not in to_keep:
                to_detach.append(node)
                for c in node.children:
                    to_detach.remove(c)
        for node in to_detach:
            node.detach()
        for node in to_keep:
            if len(node.children) == 1:
                node.delete()
        if len(self.children)==1:
            self.children[0].delete()
                
    def iter_leaves(self):
        """ Returns an iterator over the leaves under this node. """
        for n in self.traverse(strategy="preorder"):
            if n.is_leaf():
                yield n

    def iter_leaf_names(self):
        """ Returns an iterator over the leaf names under this node. """
        for n in self.iter_leaves():
            yield n.name

    def iter_descendants(self, strategy="preorder"):
        """ Returns an iterator over descendant nodes. """
        for n in self.traverse(strategy=strategy):
            if n != self:
                yield n
    def _iter_descendants_postorder(self):
        """ Iterator over all desdecendant nodes. """
        current = self
        end = self.up
        visited_childs = set([])
        while current is not end:
            childs = False
            for c in current.children:
                if c not in visited_childs:
                    childs = True
                    current = c
                    break
            if not childs:
                visited_childs.add(current)
                yield current
                current = current.up

    def _iter_descendants_preorder(self):
        """ Iterator over all desdecendant nodes. """
        tovisit = [self]
        while len(tovisit)>0:
            current = tovisit.pop(0)
            yield current
            tovisit.extend(current.children)

    def traverse(self, strategy="preorder"):
        """
         Returns an iterator that traverse the tree structure under this
         node.

         ARGUMENTS:
         ==========

           'strategy' defines the way in which tree will be
           traversed. Possible values are: "preorder" (first parent and
           then children) 'postorder' (first children and the parent).

        """
        if strategy=="preorder":
            return self._iter_descendants_preorder()
        elif strategy=="postorder":
            return self._iter_descendants_postorder()
    def swap_childs(self):
        """
        Swaps current childs order.
        """
        if len(self.children)>1:
            self.children.reverse()
    def get_children(self):
        """ Returns an independent list of node's children. """
        return [ch for ch in self.children]

    def get_sisters(self):
        """ Returns an indepent list of sister nodes. """
        if self.up!=None:
            return [ch for ch in self.up.children if ch!=self]
        else:
            return []

    def describe(self):
        """ Prints general information about this node and its
        connections."""
        if len(self.get_tree_root().children)==2:
            rooting = "Yes"
        elif len(self.get_tree_root().children)>2:
            rooting = "No"
        else:
            rooting = "Unknown"
        max_node, max_dis = get_farthest_leaf()
        print "Number of nodes:\t %d" % len(self.get_descendants())
        print "Number of leaves:\t %d" % len(self.get_leaves())
        print "Rooted:", rooting
        print "Max. lenght to root:"
        print "The Farthest descendant node is", max_node.name,\
            "with a branch distance of", max_dist

    def write(self, features=None, outfile=None, format=0):
        """ Returns the newick representation of this node
        topology. Several arguments control the way in which extra
        data is shown for every node:

        features: a list of feature names that want to be shown
        (when available) for every node. Extended newick format is
        used to represent data.

        'format' defines the newick standard used to encode the
        tree. See tutorial for details.

        Example:
             t.get_newick(["species","name"], format=1)
        """

        nw = write_newick(self, features = features, format=format)
        if outfile is not None:
            open(outfile, "w").write(nw)
            return nw
        else:
            return nw

    def get_tree_root(self):
        """ Returns the absolute root node of current tree structure. """
        root = self
        while root.up is not None:
            root = root.up
        return root

    def get_common_ancestor(self, *target_nodes):
        """ Returns the first common ancestor between this node and a given
        list of 'target_nodes'.

        EXAMPLES:
        =========
         t = tree.Tree("(((A:0.1, B:0.01):0.001, C:0.0001):1.0[&&NHX:name=common], (D:0.00001):0.000001):2.0[&&NHX:name=root];")
         A = t.get_descendants_by_name("A")[0]
         C = t.get_descendants_by_name("C")[0]
         common =  A.get_common_ancestor(C)
         print common.name

        """

        # Convert node names into node instances
        target_nodes = _translate_nodes(self, *target_nodes)

        # If only one node is provided, use self as the second target
        if type(target_nodes) != list:
            target_nodes = [target_nodes, self]
        elif len(target_nodes)==1:
            target_nodes = tree_nodes.append(self)

        start = target_nodes[-1]
        targets = set(target_nodes)
        nodes_bellow = set([start]+start.get_descendants())
        current = start
        prev_node = start
        while current is not None:
            # all nodes under current (skip vissited)
            new_nodes = [n for s in current.children for n in s.traverse() \
                           if s is not prev_node]+[current]
            nodes_bellow.update(new_nodes)
            if targets.issubset(nodes_bellow):
                break
            else:
                prev_node = current
                current = current.up

        return current

    def get_leaves(self):
        """
        Returns the list of terminal nodes (leaves) under this node.
        """
        return [n for n in self.iter_leaves()]

    def get_leaf_names(self):
        """
        Returns the list of terminal node names under the current
        node.
        """
        return [ n.name for n in self.iter_leaves() ]

    def get_descendants(self, strategy="preorder"):
        """
        Returns the list of all nodes (leaves and internal) under
        this node.
        re buil
        See iter_descendants method.
        """
        return [n for n in self.traverse(strategy="preorder") if n != self]

    def iter_search_nodes(self, **conditions):
        for n in self.traverse():
            conditions_passed = 0
            for key, value in conditions.iteritems():
                if hasattr(n, key) and getattr(n, key) == value:
                    conditions_passed +=1
            if conditions_passed == len(conditions):
                yield n

    def search_nodes(self, **conditions):
        matching_nodes = []
        for n in self.iter_search_nodes(**conditions):
            matching_nodes.append(n)
        return matching_nodes

    def get_leaves_by_name(self,name):
        """ Returns a list of nodes marching a given name. """
        return self.search_nodes(name=name, children=[])

    def is_leaf(self):
        if self.collapsed or len(self.children)==0:
            return True
        else:
            return False

    def is_root(self):
        if self.up is None:
            return True
        else:
            return False

    def collapse(self):
        self.collapse = True
    def expand(self):
        self.collapse = False

    # Distance related functions
    def get_distance(self, target, target2=None, topology_only=False):
        """

        Returns the distance between two nodes. If only one target is
        specified, it returns the distance bewtween the target and the
        current node.

        ARGUMENTS:
        ==========
          'target': a node within the same tree structure.

          'target2': a node within the same tree structure. If
          not specified, current node is used as target2.

        RETURNS:
        ========
          the distance between nodes

        """

        if target2 is None:
            target2 = self
            root = self.get_tree_root()
        else:
            # is target node under current node?
            root = self

        target, target2 = _translate_nodes(root, target, target2)
        ancestor = root.get_common_ancestor(target, target2)
        if ancestor is None:
            raise TreeError, "Nodes are not connected"

        dist = 0.0
        for n in [target2, target]:
            current = n
            while current != ancestor:
                if topology_only:
                    if  current!=target:
                        dist += 1
                else:
                    dist += current.dist
                current = current.up
        return dist

    def get_farthest_node(self, topology_only=False):
        """
        Returns the node's farthest descendant or ancestor node, and the
        distance to it.

        ARGUMENTS:
        ==========

          * 'topology_only' [True or False]: defines whether branch node
           distances should be discarded from analysis or not. If
           "True", only topological distance (number of steps to get the
           target node) will be used.

        RETURNS:
        ========
          A tuple = (farthest_node, dist_to_farthest_node)

        """
        # Init fasthest node to current farthest leaf
        farthest_node,farthest_dist = self.get_farthest_leaf(topology_only=topology_only)
        prev    = self
        if topology_only:
            cdist = 0
        else:
            cdist = prev.dist
        current = prev.up
        while current is not None:
            for ch in current.children:
                if ch != prev:
                    if not ch.is_leaf():
                        fnode, fdist = ch.get_farthest_leaf(topology_only=topology_only)
                    else:
                        fnode = ch
                        fdist = 0
                    if topology_only:
                        fdist += 1.0
                    else:
                        fdist += ch.dist
                    if cdist+fdist > farthest_dist:
                        farthest_dist = cdist + fdist
                        farthest_node = fnode
            prev = current
            if topology_only:
                cdist += 1
            else:
                cdist  += prev.dist
            current = prev.up
        return farthest_node, farthest_dist

    def get_farthest_leaf(self, topology_only=False):
        """
        Returns node's farthest descendant node (which is always a leaf), and the
        distance to it.

        ARGUMENTS:
        ==========

          * 'topology_only' [True or False]: defines whether branch node
             distances should be discarded from analysis or not. If
             "True", only topological distance (number of steps to get the
             target node) will be used.

         RETURNS:
         ========
          A tuple = (farthest_node, dist_to_farthest_node)

        """
        max_dist = 0.0
        max_node = None
        if self.is_leaf():
            return self, 0.0
        else:
            for ch in self.children:
                node, d = ch.get_farthest_leaf(topology_only=topology_only)
                if topology_only:
                    d += 1.0
                else:
                    d += ch.dist
                if d>=max_dist:
                    max_dist = d
                    max_node = node
            return max_node, max_dist

    def get_midpoint_outgroup(self):
        """
        Returns the node that divides the current tree into two distance-balanced
        partitions.
        """
        # Gets the farthest node to the current root
        root = self.get_tree_root()
        nA , r2A_dist = root.get_farthest_leaf()
        nB , A2B_dist = nA.get_farthest_node()

        outgroup = nA
        middist  = A2B_dist / 2.0
        cdist = 0
        current = nA
        while current is not None:
            cdist += current.dist
            if cdist > (middist): # Deja de subir cuando se pasa del maximo
                break
            else:
                current = current.up
        return current

    def populate(self, size, names_library=[], reuse_names=True):
        """
        Populates the partition under this node with a given number
        of leaves. Internal nodes are added as required.

        ARGUMENTS:
        ==========

          * 'size' is the number of leaf nodes to add to the current
            tree structure.
        """

        charset =  "abcdefghijklmnopqrstuvwxyz"
        prev_size = len(self)
        terminal_nodes = set(self.get_leaves())
        silly_nodes = set([n for n in self.traverse() \
                           if len(n)==1 and n.children!=[]])

        if self.is_leaf():
            size -=1
        names_library = set(names_library)
        while len(terminal_nodes) != size+prev_size:
            try:
                target = random.sample(silly_nodes, 1)[0]
                silly_nodes.remove(target)
            except ValueError:
                target = random.sample(terminal_nodes, 1)[0]
                terminal_nodes.remove(target)
                silly_nodes.add(target)
                if target is not self:
                    names_library.add(target.name)
                    #target.name = "NoName"

            if len(names_library)>0:
                tname = random.sample(names_library,1)[0]
                if not reuse_names:
                    names_library.remove(tname)

            else:
                tname = ''.join(random.sample(charset,5))
            tdist = random.random()
            new_node = target.add_child( name=tname, dist=tdist )
            terminal_nodes.add(new_node)
    def set_outgroup(self, outgroup):
        """
        Sets a descendant node as the outgroup of a tree.  This function
        can be used to root a tree or even an internal node.

        ARGUMENTS:
        ==========

          * 'outgroup' is a leaf or internal node under the current tree
            structure.
        """

        outgroup = _translate_nodes(self, outgroup)

        if self == outgroup:
            raise ValueError, "Cannot set myself as outgroup"

        parent_outgroup = outgroup.up

        # Detects (sub)tree root
        n = outgroup
        while n.up is not self:
            n = n.up

        # If outgroup is a child from root, but with more than one
        # sister nodes, creates a new node to group them

        self.children.remove(n)
        if len(self.children)>1:
            down_branch_connector = self.__class__()
            down_branch_connector.dist = 0.0
            down_branch_connector.support = n.support
            for ch in self.get_children():
                down_branch_connector.children.append(ch)
                ch.up = down_branch_connector
                self.children.remove(ch)
        else:
            down_branch_connector = self.children[0]

        # Connects down branch to myself or to outgroup
        quien_va_ser_padre = parent_outgroup
        if quien_va_ser_padre is not self:
            # Parent-child swapping
            quien_va_ser_hijo = quien_va_ser_padre.up
            quien_fue_padre = None
            buffered_dist = quien_va_ser_padre.dist
            buffered_support = quien_va_ser_padre.support
            
            while quien_va_ser_hijo is not self:
                quien_va_ser_padre.children.append(quien_va_ser_hijo)
                quien_va_ser_hijo.children.remove(quien_va_ser_padre)

                buffered_dist2 = quien_va_ser_hijo.dist
                buffered_support2 = quien_va_ser_hijo.support
                quien_va_ser_hijo.dist = buffered_dist
                quien_va_ser_hijo.support = buffered_support
                buffered_dist = buffered_dist2
                buffered_support = buffered_support2

                quien_va_ser_padre.up = quien_fue_padre
                quien_fue_padre = quien_va_ser_padre

                quien_va_ser_padre = quien_va_ser_hijo
                quien_va_ser_hijo = quien_va_ser_padre.up

            quien_va_ser_padre.children.append(down_branch_connector)
            down_branch_connector.up = quien_va_ser_padre
            quien_va_ser_padre.up = quien_fue_padre

            down_branch_connector.dist += buffered_dist
            outgroup2 = parent_outgroup
            parent_outgroup.children.remove(outgroup)
            outgroup2.dist = 0
           
        else:
            outgroup2 = down_branch_connector

        outgroup.up = self
        outgroup2.up = self
        self.children = [outgroup,outgroup2]
        middist = (outgroup2.dist + outgroup.dist)/2
        outgroup.dist = middist
        outgroup2.dist = middist
        outgroup2.support = outgroup.support
        self.children.sort()

    def unroot(self):
        """ Unroots this node. This function is intented to be used over
        the absolute tree root node, but it can be also be applied to any
        other internal node. """
        # if is rooted
        if not self.is_root():
            print >>sys.stderr, "Warning. You are unrooting an internal node.!!"
        if len(self.children)==2:
            if not self.children[0].is_leaf():
                self.children[0].delete()
            elif not self.children[1].is_leaf():
                self.children[1].delete()
            else:
                raise TreeError, "Cannot unroot a tree with only two leaves"

    def show(self, layout=None, \
               image_properties=None):
        """ Begins an interative session to visualize this node
        structure."""
        try:
            from ete_dev.treeview import drawer
        except ImportError, e:
            print "'treeview' module could not be loaded.\n",e
            print "\n\n"
            print self
        else:
            drawer.show_tree(self,layout,image_properties)

    def render(self, file_name, layout=None, w=None, h=None, \
                       img_properties=None, header=None):
        """ Renders the tree structure into an image file. """
        try:
            from ete_dev.treeview import drawer
        except ImportError, e:
>>>>>>> 074ba433
            print "'treeview' module could not be loaded.\n",e
            print "\n\n"
            print self
            print e
        else:
            drawer.render_tree(self, file_name, w=w, h=h, style=layout, \
<<<<<<< HEAD
                               img_properties=img_properties, \
                               header=header, up_faces=up_faces, \
                               down_faces=down_faces)
=======
                                   img_properties=img_properties, \
                                   header=header)
>>>>>>> 074ba433

    def _asciiArt(self, char1='-', show_internal=True, compact=False):
        """
        Returns the ASCII representation of the tree. Code taken from the
        PyCogent GPL project.
        """
<<<<<<< HEAD
=======

>>>>>>> 074ba433
        LEN = 5
        PAD = ' ' * LEN
        PA = ' ' * (LEN-1)
        if not self.is_leaf():
            mids = []
            result = []
            for c in self.children:
                if c is self.children[0]:
                    char2 = '/'
                elif c is self.children[-1]:
                    char2 = '\\'
                else:
                    char2 = '-'
                (clines, mid) = c._asciiArt(char2, show_internal, compact)
                mids.append(mid+len(result))
                result.extend(clines)
                if not compact:
                    result.append('')
            if not compact:
                result.pop()
            (lo, hi, end) = (mids[0], mids[-1], len(result))
            prefixes = [PAD] * (lo+1) + [PA+'|'] * (hi-lo-1) + [PAD] * (end-hi)
            mid = (lo + hi) / 2
            prefixes[mid] = char1 + '-'*(LEN-2) + prefixes[mid][-1]
            result = [p+l for (p,l) in zip(prefixes, result)]
            if show_internal:
                stem = result[mid]
                result[mid] = stem[0] + self.name + stem[len(self.name)+1:]
            return (result, mid)
        else:
            return ([char1 + '-' + self.name], 0)

    def get_ascii(self, show_internal=True, compact=False):
        """Returns a string containing an ascii drawing of the tree.

        Arguments:
        - show_internal: includes internal edge names.
        - compact: use exactly one line per tip.
        """
        (lines, mid) = self._asciiArt(
                show_internal=show_internal, compact=compact)
        return '\n'+'\n'.join(lines)


def _translate_nodes(root, *nodes):
    target_nodes = []
    for n in nodes:
        if type(n) is str:
            mnodes = root.search_nodes(name=n)
            if len(mnodes) == 0:
                raise ValueError, "Node name not found: "+str(n)
            elif len(mnodes)>1:
                raise ValueError, "Ambiguos node name: "+str(n)
            else:
                target_nodes.append(mnodes[0])
        elif type(n) != root.__class__:
            raise ValueError, "Invalid target node: "+str(n)
        else:
            target_nodes.append(n)

    if len(target_nodes) == 1:
        return target_nodes[0]
    else:
        return target_nodes

### R bindings
def asETE(R_phylo_tree):
    try:
        import rpy2.robjects as robjects
        R = robjects.r
    except ImportError, e:
        print e
        print >>sys.stderr, "RPy >= 2.0 is required to connect"
        return

    R.library("ape")
    return Tree( R["write.tree"](R_phylo_tree)[0])

def asRphylo(ETE_tree):
    try:
        import rpy2.robjects as robjects
        R = robjects.r
    except ImportError, e:
        print e
        print >>sys.stderr, "RPy >= 2.0 is required to connect"
        return
    R.library("ape")
    return R['read.tree'](text=ETE_tree.write())


# A cosmetic alias :)
Tree = TreeNode<|MERGE_RESOLUTION|>--- conflicted
+++ resolved
@@ -25,7 +25,7 @@
 
 __all__ = ["Tree", "TreeNode"]
 
-from ete_dev.parser.newick import read_newick, write_newick
+from ete_test.parser.newick import read_newick, write_newick
 
 DEFAULT_COMPACT = False
 DEFAULT_SHOWINTERNAL = False
@@ -36,10 +36,6 @@
         self.value = value
     def __str__(self):
         return repr(self.value)
-<<<<<<< HEAD
-
-=======
->>>>>>> 074ba433
 
 class TreeNode(object):
     """ TreeNode (Tree) class is used to store a tree structure. A tree
@@ -64,835 +60,6 @@
         t2 = Tree( '(A:1,(B:1,(C:1,D:1):0.5):0.5);' )
         t3 = Tree( '/home/user/myNewickFile.txt' )
     """
-<<<<<<< HEAD
-
-    def _get_dist(self):
-        return self._dist
-    def _set_dist(self, value):
-        try:
-            self._dist = float(value)
-        except ValueError:
-            raise
-
-    def _get_support(self):
-        return self._support
-    def _set_support(self, value):
-        try:
-            self._support = float(value)
-        except ValueError:
-            raise
-
-    def _get_up(self):
-        return self._up
-    def _set_up(self, value):
-        if type(value) == type(self) or value is None:
-            self._up = value
-        else:
-            raise ValueError, "up: wrong type"
-
-    def _get_children(self):
-        return self._children
-    def _set_children(self, value):
-        if type(value) == list and \
-           len(set([type(n)==type(self) for n in value]))<2:
-            self._children = value
-        else:
-            raise ValueError, "children:wrong type"
-
-    dist = property(fget=_get_dist, fset=_set_dist)
-    support = property(fget=_get_support, fset=_set_support)
-    up = property(fget=_get_up, fset=_set_up)
-    children = property(fget=_get_children, fset=_set_children)
-
-    def __init__(self, newick=None, format=0):
-        self._children = []
-        self._up = None
-        self._dist = 1.0
-        self._support = 1.0
-
-        self.features = set([])
-        self.collapsed = False
-        # Add basic features
-        self.add_features(name="NoName")
-        self.features.update(["dist", "support"])
-        # Initialize tree
-        if newick is not None:
-            read_newick(newick, root_node = self, format=format)
-
-    def __and__(self, value):
-        """ This allows to execute tree&'A' to obtain the descendant node
-        A"""
-        value=str(value)
-        try:
-            first_match = self.iter_search_nodes(name=value).next()
-            return first_match
-        except StopIteration:
-            raise ValueError, "Node not found"
-
-    def __add__(self, value):
-        """ This allows to sum two trees."""
-        # Should a make the sum with two copies of the original trees?
-        if type(value) == self.__class__:
-            new_root = self.__class__()
-            new_root.add_child(self)
-            new_root.add_child(value)
-            return new_root
-        else:
-            raise ValueError, "Invalid node type"
-
-    def __str__(self):
-        """ Print tree in newick format. """
-        return self.get_ascii(compact=DEFAULT_COMPACT, \
-                                show_internal=DEFAULT_SHOWINTERNAL)
-
-    def __contains__(self, item):
-        """ Check if item belongs to this node. The 'item' argument must
-        be a node instance or its associated name."""
-        if isinstance(item, self.__class__):
-            return item in set(self.get_descendants())
-        elif type(item)==str:
-            return item in set([n.name for n in self.get_descendants()])
-
-    def __len__(self):
-        """Node len returns number of children."""
-        return len(self.get_leaves())
-
-    def __iter__(self):
-        """ Iterator over leaf nodes"""
-        return self.iter_leaves()
-
-    def add_feature(self, pr_name, pr_value):
-        """ Adds or updates a node's feature. """
-        setattr(self, pr_name, pr_value)
-        self.features.add(pr_name)
-
-    def add_features(self, **features):
-        """ Adds or updates a node's feature. """
-        for fname, fvalue in features.iteritems():
-            setattr(self, fname, fvalue)
-            self.features.add(fname)
-
-    def del_feature(self, pr_name):
-        """ Deletes permanently a node's feature. """
-        if hasattr(self, pr_name):
-            delattr(self, pr_name)
-            self.features.remove(pr_name)
-
-    # Topology management
-    def add_child(self, child=None, name=None, dist=None, support=None):
-        """
-        Adds a new child to this node. If child node is not suplied
-        as an argument, a new node instance will be created.
-
-        ARGUMENTS:
-        ==========
-
-         * 'child': the node instance to be added as a child.
-         * 'name': the name that will be given to the child.
-         * 'dist': the distance from the node to the child.
-         * 'support': the support value of child partition.
-
-        RETURNS:
-        ========
-
-          The child node instace
-
-        """
-        if child is None:
-            child = self.__class__()
-
-        # This prevents from circular connections, but it would take too
-        # much time to check it every time a node is creted.
-        #
-        # if self in child:
-        #  raise ValueError, "child is an ancestor of current node"
-
-        if name is not None:
-            try:
-                child.add_feature("name", str(name))
-            except ValueError:
-                raise TreeError, "Node's name has to be a string"
-
-        if dist is not None:
-            try:
-                child.add_feature("dist", float(dist))
-            except ValueError:
-                raise TreeError, "Node's dist has must be a float number"
-
-        if support is not None:
-            try:
-                child.add_feature("support", float(support))
-            except ValueError:
-                raise TreeError, "Node's support must be a float number"
-
-        self.children.append(child)
-        child.up = self
-        return child
-
-    def remove_child(self, child):
-        """ Removes a child from this node (parent and child
-        nodes still exit but are no longer connected). """
-        try:
-            self.children.remove(child)
-        except ValueError, e:
-            raise TreeError, e
-        else:
-            child.up = None
-            return child
-
-    def add_sister(self, sister=None, name=None, dist=None):
-        """
-        Adds a sister to this node. If sister node is not supplied
-        as an argument, a new TreeNode instance will be created and
-        returned.
-        """
-        if self.up == None:
-            raise TreeError, "A parent node is required to add a sister"
-        else:
-            return self.up.add_child(child=sister, name=name, dist=dist)
-
-    def remove_sister(self, sister=None):
-        """
-        Removes a node's sister node. It has the same effect as
-        node.up.remove_child(sister).
-
-        If a sister node is not supplied, the first sister will be deleted
-        and returned.
-
-        ARGUMENTS:
-        ==========
-          'sister': A node instance
-
-        RETURNS:
-        ========
-          The removed node
-
-        """
-        sisters = self.get_sisters()
-        if len(sisters)>0:
-            if sister==None:
-                sister = sisters.pop(0)
-            return self.up.remove_child(sister)
-
-    def delete(self, prevent_nondicotomic=True):
-        """
-        Deletes node from the tree structure. Notice that this
-        method makes 'disapear' the node from the tree structure. This
-        means that children from the deleted node are transferred to the
-        next available parent.
-
-        EXAMPLE:
-        ========
-                / C
-          root-|
-               |        / B
-                \--- H |
-                        \ A
-
-          > root.delete(H) will produce this structure:
-
-                / C
-               |
-          root-|--B
-               |
-                \ A
-
-        """
-        parent = self.up
-        if parent:
-            for ch in self.children:
-                parent.add_child(ch)
-            parent.remove_child(self)
-
-        # Avoids the parents with only one child
-        if prevent_nondicotomic and parent and\
-              len(parent.children)<2:
-            parent.delete(prevent_nondicotomic=False)
-
-
-    def detach(self):
-        """
-        Detachs this node (and all its descendants) from its parent
-        and returns the referent to itself.
-
-        Detached node conserves all its structure of descendants, and can
-        be attached to another node through the 'add_child' function. This
-        mechanisim can be seen as a cut and paste."""
-
-        if self.up:
-            self.up.children.remove(self)
-            self.up = None
-        return self
-
-    def prune(self, nodes):
-        """
-        Prunes the topology of this node in order to conserve only a
-         selected list of leaf or internal nodes. The algorithm deletes
-		327	nodes until getting a consistent topology with a subset of
-		328	nodes. Topology relationships among kept nodes is maintained.
-
-        ARGUMENTS:
-        ==========
-          * 'nodes' is a list of node names or node objects that must be kept.
-
-        EXAMPLES:
-        =========
-          t = Tree("(((A:0.1, B:0.01):0.001, C:0.0001):1.0[&&NHX:name=I], (D:0.00001):0.000001[&&NHX:name=J]):2.0[&&NHX:name=root];")
-          node_C = t.search_nodes(name="C")[0]
-          t.prune(["A","D", node_C])
-          print t
-
-        """
-
-
-        to_keep = set(_translate_nodes(self, *nodes))
-        to_detach = []
-        for node in self.traverse("postorder"):
-            for c in node.children:
-                if c in to_keep:
-                    to_keep.add(node)
-                    break
-            if node not in to_keep:
-                to_detach.append(node)
-                for c in node.children:
-                    to_detach.remove(c)
-        for node in to_detach:
-            node.detach()
-        for node in to_keep:
-            if len(node.children) == 1:
-                node.delete()
-
-    def iter_leaves(self):
-        """ Returns an iterator over the leaves under this node. """
-        for n in self.traverse(strategy="preorder"):
-            if n.is_leaf():
-                yield n
-
-    def iter_leaf_names(self):
-        """ Returns an iterator over the leaf names under this node. """
-        for n in self.iter_leaves():
-            yield n.name
-
-    def iter_descendants(self, strategy="preorder"):
-        """ Returns an iterator over descendant nodes. """
-        for n in self.traverse(strategy=strategy):
-            if n != self:
-                yield n
-    def _iter_descendants_postorder(self):
-        """ Iterator over all desdecendant nodes. """
-        current = self
-        end = self.up
-        visited_childs = set([])
-        while current is not end:
-            childs = False
-            for c in current.children:
-                if c not in visited_childs:
-                    childs = True
-                    current = c
-                    break
-            if not childs:
-                visited_childs.add(current)
-                yield current
-                current = current.up
-
-    def _iter_descendants_preorder(self):
-        """ Iterator over all desdecendant nodes. """
-        tovisit = [self]
-        while len(tovisit)>0:
-            current = tovisit.pop(0)
-            yield current
-            tovisit.extend(current.children)
-
-    def traverse(self, strategy="preorder"):
-        """
-         Returns an iterator that traverse the tree structure under this
-         node.
-
-         ARGUMENTS:
-         ==========
-
-           'strategy' defines the way in which tree will be
-           traversed. Possible values are: "preorder" (first parent and
-           then children) 'postorder' (first children and the parent).
-
-        """
-        if strategy=="preorder":
-            return self._iter_descendants_preorder()
-        elif strategy=="postorder":
-            return self._iter_descendants_postorder()
-    def swap_childs(self):
-        """
-        Swaps current childs order.
-        """
-        if len(self.children)>1:
-            self.children.reverse()
-    def get_children(self):
-        """ Returns an independent list of node's children. """
-        return [ch for ch in self.children]
-
-    def get_sisters(self):
-        """ Returns an indepent list of sister nodes. """
-        if self.up!=None:
-            return [ch for ch in self.up.children if ch!=self]
-        else:
-            return []
-
-    def describe(self):
-        """ Prints general information about this node and its
-        connections."""
-        if len(self.get_tree_root().children)==2:
-            rooting = "Yes"
-        elif len(self.get_tree_root().children)>2:
-            rooting = "No"
-        else:
-            rooting = "Unknown"
-        max_node, max_dis = get_farthest_leaf()
-        print "Number of nodes:\t %d" % len(self.get_descendants())
-        print "Number of leaves:\t %d" % len(self.get_leaves())
-        print "Rooted:", rooting
-        print "Max. lenght to root:"
-        print "The Farthest descendant node is", max_node.name,\
-            "with a branch distance of", max_dist
-
-    def write(self, features=None, outfile=None, format=0):
-        """ Returns the newick representation of this node
-        topology. Several arguments control the way in which extra
-        data is shown for every node:
-
-        features: a list of feature names that want to be shown
-        (when available) for every node. Extended newick format is
-        used to represent data.
-
-        support: [True|False] Shows branch support values.
-
-        dist: [True|False] Shows branch length values.
-
-        Example:
-             t.get_newick(["species","name"], support=False)
-        """
-
-        nw = write_newick(self, features = features, format=format)
-        if outfile is not None:
-            open(outfile, "w").write(nw)
-            return nw
-        else:
-            return nw
-
-    def get_tree_root(self):
-        """ Returns the absolute root node of current tree structure. """
-        root = self
-        while root.up is not None:
-            root = root.up
-        return root
-
-    def get_common_ancestor(self, *target_nodes):
-        """ Returns the first common ancestor between this node and a given
-        list of 'target_nodes'.
-
-        EXAMPLES:
-        =========
-         t = tree.Tree("(((A:0.1, B:0.01):0.001, C:0.0001):1.0[&&NHX:name=common], (D:0.00001):0.000001):2.0[&&NHX:name=root];")
-         A = t.get_descendants_by_name("A")[0]
-         C = t.get_descendants_by_name("C")[0]
-         common =  A.get_common_ancestor(C)
-         print common.name
-
-        """
-
-        # Convert node names into node instances
-        target_nodes = _translate_nodes(self, *target_nodes)
-
-        # If only one node is provided, use self as the second target
-        if type(target_nodes) != list:
-            target_nodes = [target_nodes, self]
-        elif len(target_nodes)==1:
-            target_nodes = tree_nodes.append(self)
-
-        start = target_nodes[-1]
-        targets = set(target_nodes)
-        nodes_bellow = set([start]+start.get_descendants())
-        current = start
-        prev_node = start
-        while current is not None:
-            # all nodes under current (skip vissited)
-            new_nodes = [n for s in current.children for n in s.traverse() \
-                           if s is not prev_node]+[current]
-            nodes_bellow.update(new_nodes)
-            if targets.issubset(nodes_bellow):
-                break
-            else:
-                prev_node = current
-                current = current.up
-
-        return current
-
-    def get_leaves(self):
-        """
-        Returns the list of terminal nodes (leaves) under this node.
-        """
-        return [n for n in self.iter_leaves()]
-
-    def get_leaf_names(self):
-        """
-        Returns the list of terminal node names under the current
-        node.
-        """
-        return [ n.name for n in self.iter_leaves() ]
-
-    def get_descendants(self, strategy="preorder"):
-        """
-        Returns the list of all nodes (leaves and internal) under
-        this node.
-        re buil
-        See iter_descendants method.
-        """
-        return [n for n in self.traverse(strategy="preorder") if n != self]
-
-    def iter_search_nodes(self, **conditions):
-        for n in self.traverse():
-            conditions_passed = 0
-            for key, value in conditions.iteritems():
-                if hasattr(n, key) and getattr(n, key) == value:
-                    conditions_passed +=1
-            if conditions_passed == len(conditions):
-                yield n
-
-    def search_nodes(self, **conditions):
-        matching_nodes = []
-        for n in self.iter_search_nodes(**conditions):
-            matching_nodes.append(n)
-        return matching_nodes
-
-    def get_leaves_by_name(self,name):
-        """ Returns a list of nodes marching a given name. """
-        return self.search_nodes(name=name, children=[])
-
-    def is_leaf(self):
-        if self.collapsed or len(self.children)==0:
-            return True
-        else:
-            return False
-
-    def is_root(self):
-        if self.up is None:
-            return True
-        else:
-            return False
-
-    def collapse(self):
-        self.collapse = True
-    def expand(self):
-        self.collapse = False
-
-    # Distance related functions
-    def get_distance(self, target, target2=None, topology_only=False):
-        """
-
-        Returns the distance between two nodes. If only one target is
-        specified, it returns the distance bewtween the target and the
-        current node.
-
-        ARGUMENTS:
-        ==========
-          'target': a node within the same tree structure.
-
-          'target2': a node within the same tree structure. If
-          not specified, current node is used as target2.
-
-        RETURNS:
-        ========
-          the distance between nodes
-
-        """
-
-        if target2 is None:
-            target2 = self
-            root = self.get_tree_root()
-        else:
-            # is target node under current node?
-            root = self
-
-        target, target2 = _translate_nodes(root, target, target2)
-        ancestor = root.get_common_ancestor(target, target2)
-        if ancestor is None:
-            raise TreeError, "Nodes are not connected"
-
-        dist = 0.0
-        for n in [target2, target]:
-            current = n
-            while current != ancestor:
-                if topology_only:
-                    if  current!=target:
-                        dist += 1
-                else:
-                    dist += current.dist
-                current = current.up
-        return dist
-
-    def get_farthest_node(self, topology_only=False):
-        """
-        Returns the node's farthest descendant or ancestor node, and the
-        distance to it.
-
-        ARGUMENTS:
-        ==========
-
-          * 'topology_only' [True or False]: defines whether branch node
-           distances should be discarded from analysis or not. If
-           "True", only topological distance (number of steps to get the
-           target node) will be used.
-
-        RETURNS:
-        ========
-          A tuple = (farthest_node, dist_to_farthest_node)
-
-        """
-        # Init fasthest node to current farthest leaf
-        farthest_node,farthest_dist = self.get_farthest_leaf(topology_only=topology_only)
-        prev    = self
-        if topology_only:
-            cdist = 0
-        else:
-            cdist = prev.dist
-        current = prev.up
-        while current:
-            for ch in current.children:
-                if ch != prev:
-                    if not ch.is_leaf():
-                        fnode, fdist = ch.get_farthest_leaf(topology_only=topology_only)
-                    else:
-                        fnode = ch
-                        fdist = 0
-                    if topology_only:
-                        fdist += 1.0
-                    else:
-                        fdist += ch.dist
-                    if cdist+fdist > farthest_dist:
-                        farthest_dist = cdist + fdist
-                        farthest_node = fnode
-            prev = current
-            if topology_only:
-                cdist += 1
-            else:
-                cdist  += prev.dist
-            current = prev.up
-        return farthest_node, farthest_dist
-
-    def get_farthest_leaf(self, topology_only=False):
-        """
-        Returns node's farthest descendant node (which is always a leaf), and the
-        distance to it.
-
-        ARGUMENTS:
-        ==========
-
-          * 'topology_only' [True or False]: defines whether branch node
-             distances should be discarded from analysis or not. If
-             "True", only topological distance (number of steps to get the
-             target node) will be used.
-
-         RETURNS:
-         ========
-          A tuple = (farthest_node, dist_to_farthest_node)
-
-        """
-        max_dist = 0.0
-        max_node = None
-        if self.is_leaf():
-            return self, 0.0
-        else:
-            for ch in self.children:
-                node, d = ch.get_farthest_leaf(topology_only=topology_only)
-                if topology_only:
-                    d += 1.0
-                else:
-                    d += ch.dist
-                if d>=max_dist:
-                    max_dist = d
-                    max_node = node
-            return max_node, max_dist
-
-    def get_midpoint_outgroup(self):
-        """
-        Returns the node that divides the current tree into two distance-balanced
-        partitions.
-        """
-        # Gets the farthest node to the current root
-        root = self.get_tree_root()
-        nA , r2A_dist = root.get_farthest_leaf()
-        nB , A2B_dist = nA.get_farthest_node()
-
-        outgroup = nA
-        middist  = A2B_dist / 2.0
-        cdist = 0
-        current = nA
-        while current:
-            cdist += current.dist
-            if cdist > (middist): # Deja de subir cuando se pasa del maximo
-                break
-            else:
-                current = current.up
-        return current
-
-    def populate(self, size, names_library=[], reuse_names=True):
-        """
-        Populates the partition under this node with a given number
-        of leaves. Internal nodes are added as required.
-
-        ARGUMENTS:
-        ==========
-
-          * 'size' is the number of leaf nodes to add to the current
-            tree structure.
-        """
-
-        charset =  "abcdefghijklmnopqrstuvwxyz"
-        prev_size = len(self)
-        terminal_nodes = set(self.get_leaves())
-        silly_nodes = set([n for n in self.traverse() \
-                           if len(n)==1 and n.children!=[]])
-
-        if self.is_leaf():
-            size -=1
-        names_library = set(names_library)
-        while len(terminal_nodes) != size+prev_size:
-            try:
-                target = random.sample(silly_nodes, 1)[0]
-                silly_nodes.remove(target)
-            except ValueError:
-                target = random.sample(terminal_nodes, 1)[0]
-                terminal_nodes.remove(target)
-                silly_nodes.add(target)
-                if target is not self:
-                    names_library.add(target.name)
-                    target.name = "NoName"
-
-            if len(names_library)>0:
-                tname = random.sample(names_library,1)[0]
-                if not reuse_names:
-                    names_library.remove(tname)
-
-            else:
-                tname = ''.join(random.sample(charset,5))
-            tdist = random.random()
-            new_node = target.add_child( name=tname, dist=tdist )
-            terminal_nodes.add(new_node)
-    def set_outgroup(self, outgroup):
-        """
-        Sets a descendant node as the outgroup of a tree.  This function
-        can be used to root a tree or even an internal node.
-
-        ARGUMENTS:
-        ==========
-
-          * 'outgroup' is a leaf or internal node under the current tree
-            structure.
-        """
-
-        outgroup = _translate_nodes(self, outgroup)
-
-        if self == outgroup:
-            raise ValueError, "Cannot set myself as outgroup"
-
-        parent_outgroup = outgroup.up
-
-        # Down branch connector
-        n = outgroup
-        while n.up is not self:
-            n = n.up
-
-        self.children.remove(n)
-        if len(self.children)>1:
-            down_branch_connector = self.__class__()
-            down_branch_connector.dist = 0.0
-            for ch in self.get_children():
-                down_branch_connector.children.append(ch)
-                ch.up = down_branch_connector
-                self.children.remove(ch)
-        else:
-            down_branch_connector = self.children[0]
-
-        # Connects down branch to myself or to outgroup
-        quien_va_ser_padre = parent_outgroup
-        if quien_va_ser_padre is not self:
-            # Parent-child swaping
-            quien_va_ser_hijo = quien_va_ser_padre.up
-            quien_fue_padre = None
-            buffered_dist = quien_va_ser_padre.dist
-
-            while quien_va_ser_hijo is not self:
-                quien_va_ser_padre.children.append(quien_va_ser_hijo)
-                quien_va_ser_hijo.children.remove(quien_va_ser_padre)
-
-                buffered_dist2 = quien_va_ser_hijo.dist
-                quien_va_ser_hijo.dist = buffered_dist
-                buffered_dist = buffered_dist2
-
-                quien_va_ser_padre.up = quien_fue_padre
-                quien_fue_padre = quien_va_ser_padre
-
-                quien_va_ser_padre = quien_va_ser_hijo
-                quien_va_ser_hijo = quien_va_ser_padre.up
-
-
-            quien_va_ser_padre.children.append(down_branch_connector)
-            down_branch_connector.up = quien_va_ser_padre
-            quien_va_ser_padre.up = quien_fue_padre
-
-            down_branch_connector.dist += buffered_dist
-
-
-            outgroup2 = parent_outgroup
-            parent_outgroup.children.remove(outgroup)
-            outgroup2.dist = 0
-        else:
-            outgroup2 = down_branch_connector
-
-        outgroup.up = self
-        outgroup2.up = self
-        self.children = [outgroup,outgroup2]
-        middist = (outgroup2.dist + outgroup.dist)/2
-        outgroup.dist = middist
-        outgroup2.dist = middist
-        self.children.sort()
-
-    def unroot(self):
-        """ Unroots this node. This function is intented to be used over
-        the absolute tree root node, but it can be also be applied to any
-        other internal node. """
-        # if is rooted
-        if not self.is_root():
-            print >>sys.stderr, "Warning. You are unrooting an internal node.!!"
-        if len(self.children)==2:
-            if not self.children[0].is_leaf():
-                self.children[0].delete()
-            elif not self.children[1].is_leaf():
-                self.children[1].delete()
-            else:
-                raise TreeError, "Cannot unroot a tree with only two leaves"
-
-    def show(self, layout=None, \
-               image_properties=None, up_faces=[], down_faces=[]):
-        """ Begins an interative session to visualize this node
-        structure."""
-        try:
-            from ete_dev.treeview import drawer
-        except ImportError, e:
-            print "'treeview' module could not be loaded.\n",e
-            print "\n\n"
-            print self
-        else:
-            drawer.show_tree(self,layout,image_properties, \
-                               up_faces=up_faces, down_faces=down_faces)
-
-    def render(self, file_name, layout=None, w=None, h=None, \
-               img_properties=None, header=None, \
-               up_faces=[], down_faces=[]):
-        """ Renders the tree structure into an image file. """
-        try:
-            from ete_dev.treeview import drawer
-        except ImportError, e: 
-=======
 
     def _get_dist(self):
         return self._dist
@@ -1706,49 +873,42 @@
                 raise TreeError, "Cannot unroot a tree with only two leaves"
 
     def show(self, layout=None, \
-               image_properties=None):
+               image_properties=None, up_faces=[], down_faces=[]):
         """ Begins an interative session to visualize this node
         structure."""
         try:
-            from ete_dev.treeview import drawer
+            from ete_test.treeview import drawer
         except ImportError, e:
             print "'treeview' module could not be loaded.\n",e
             print "\n\n"
             print self
         else:
-            drawer.show_tree(self,layout,image_properties)
+            drawer.show_tree(self,layout,image_properties, \
+                               up_faces=up_faces, down_faces=down_faces)
 
     def render(self, file_name, layout=None, w=None, h=None, \
-                       img_properties=None, header=None):
+               img_properties=None, header=None, \
+               up_faces=[], down_faces=[]):
         """ Renders the tree structure into an image file. """
         try:
-            from ete_dev.treeview import drawer
+            from ete_test.treeview import drawer
         except ImportError, e:
->>>>>>> 074ba433
             print "'treeview' module could not be loaded.\n",e
             print "\n\n"
             print self
             print e
         else:
             drawer.render_tree(self, file_name, w=w, h=h, style=layout, \
-<<<<<<< HEAD
                                img_properties=img_properties, \
                                header=header, up_faces=up_faces, \
                                down_faces=down_faces)
-=======
-                                   img_properties=img_properties, \
-                                   header=header)
->>>>>>> 074ba433
 
     def _asciiArt(self, char1='-', show_internal=True, compact=False):
         """
         Returns the ASCII representation of the tree. Code taken from the
         PyCogent GPL project.
         """
-<<<<<<< HEAD
-=======
-
->>>>>>> 074ba433
+
         LEN = 5
         PAD = ' ' * LEN
         PA = ' ' * (LEN-1)
