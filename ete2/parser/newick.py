# #START_LICENSE###########################################################
#
# Copyright (C) 2009 by Jaime Huerta Cepas. All rights reserved.
# email: jhcepas@gmail.com
#
# This file is part of the Environment for Tree Exploration program (ETE).
# http://ete.cgenomics.org
#
# ETE is free software: you can redistribute it and/or modify it
# under the terms of the GNU General Public License as published by
# the Free Software Foundation, either version 3 of the License, or
# (at your option) any later version.
#
# ETE is distributed in the hope that it will be useful,
# but WITHOUT ANY WARRANTY; without even the implied warranty of
# MERCHANTABILITY or FITNESS FOR A PARTICULAR PURPOSE.  See the
# GNU General Public License for more details.
#
# You should have received a copy of the GNU General Public License
# along with ETE.  If not, see <http://www.gnu.org/licenses/>.
#
# #END_LICENSE#############################################################
import re
import os

__all__ = ["read_newick", "write_newick", "print_supported_formats"]

# Regular expressions used for reading newick format
_ILEGAL_NEWICK_CHARS = ":;(),\[\]\t\n\r="
_NHX_RE = "\[&&NHX:[^\]]*\]"
_FLOAT_RE = "[+-]?\d+\.?\d*"
_NAME_RE = "[^():,;\[\]]+"

DEFAULT_DIST = 1.0
DEFAULT_NAME = ''
DEFAULT_SUPPORT = 1.0


# Allowed formats. This table is used to read and write newick using
# different convenctions. You can also add your own formats in an easy way.
#
#
# FORMAT: [[LeafAttr1, LeafAttr1Type, Strict?], [LeafAttr2, LeafAttr2Type, Strict?],\
#    [InternalAttr1, InternalAttr1Type, Strict?], [InternalAttr2, InternalAttr2Type, Strict?]]
#
# Attributes are placed in the newick as follows:
#
# .... ,LeafAttr1:LeafAttr2)InternalAttr1:InternalAttr2 ...
#
#
#           /-A
# -NoName--|
#          |          /-B
#           \C-------|
#                    |          /-D
#                     \E-------|
#                               \-G
#
# Format 0 = (A:0.350596,(B:0.728431,(D:0.609498,G:0.125729)1.000000:0.642905)1.000000:0.567737);
# Format 1 = (A:0.350596,(B:0.728431,(D:0.609498,G:0.125729)E:0.642905)C:0.567737);
# Format 2 = (A:0.350596,(B:0.728431,(D:0.609498,G:0.125729)1.000000:0.642905)1.000000:0.567737);
# Format 3 = (A:0.350596,(B:0.728431,(D:0.609498,G:0.125729)E:0.642905)C:0.567737);
# Format 4 = (A:0.350596,(B:0.728431,(D:0.609498,G:0.125729)));
# Format 5 = (A:0.350596,(B:0.728431,(D:0.609498,G:0.125729):0.642905):0.567737);
# Format 6 = (A:0.350596,(B:0.728431,(D:0.609498,G:0.125729)E)C);
# Format 7 = (A,(B,(D,G)E)C);
# Format 8 = (A,(B,(D,G)));
# Format 9 = (,(,(,)));

NW_FORMAT = {
  0: [['name', str, True],  ["dist", float, True],    ['support', float, True],   ["dist", float, True]], # Flexible with support
  1: [['name', str, True],  ["dist", float, True],    ['name', str, True],      ["dist", float, True]], # Flexible with internal node names
  2: [['name', str, False], ["dist", float, False],   ['support', float, False],  ["dist", float, False]],# Strict with support values
  3: [['name', str, False], ["dist", float, False],   ['name', str, False],     ["dist", float, False]], # Strict with internal node names
  4: [['name', str, False], ["dist", float, False],   [None, None, False],        [None, None, False]],
  5: [['name', str, False], ["dist", float, False],   [None, None, False],        ["dist", float, False]],
  6: [['name', str, False], [None, None, False],      [None, None, False],        ["dist", float, False]],
  7: [['name', str, False], ["dist", float, False],   ["name", str, False],       [None, None, False]],
  8: [['name', str, False], [None, None, False],      ["name", str, False],       [None, None, False]],
  9: [['name', str, False], [None, None, False],      [None, None, False],        [None, None, False]], # Only topology with node names
  100: [[None, None, False],  [None, None, False],      [None, None, False],        [None, None, False]] # Only Topology
}


def format_node(node, node_type, format):
    if node_type == "leaf":
        container1 = NW_FORMAT[format][0][0]
        container2 = NW_FORMAT[format][1][0]
        converterFn1 = NW_FORMAT[format][0][1]
        converterFn2 = NW_FORMAT[format][1][1]
    else:
        container1 = NW_FORMAT[format][2][0]
        container2 = NW_FORMAT[format][3][0]
        converterFn1 = NW_FORMAT[format][2][1]
        converterFn2 = NW_FORMAT[format][3][1]

    if converterFn1 == str:
        try:
            FIRST_PART = re.sub("["+_ILEGAL_NEWICK_CHARS+"]", "_", \
                                  str(getattr(node, container1)))
        except (AttributeError, TypeError):
            FIRST_PART = "?"

    elif converterFn1 is None:
        FIRST_PART = ""
    else:
        try:
            FIRST_PART =  "%0.6f" %(converterFn2(getattr(node, container1)))
        except (ValueError, TypeError):
            FIRST_PART = "?"


    if converterFn2 == str:
        try:
            SECOND_PART = ":"+re.sub("["+_ILEGAL_NEWICK_CHARS+"]", "_", \
                                  str(getattr(node, container2)))
        except (ValueError, TypeError):
            SECOND_PART = ":?"
    elif converterFn2 is None:
        SECOND_PART = ""
    else:
        try:
            SECOND_PART = ":%0.6f" %(converterFn2(getattr(node, container2)))
        except (ValueError, TypeError):
            SECOND_PART = ":?"

    return "%s%s" %(FIRST_PART, SECOND_PART)

# Used to write into specific formats
def node2leafformat(node, format):
    safe_name = re.sub("["+_ILEGAL_NEWICK_CHARS+"]", "_", \
                             str(getattr(node, "name")))

    if format == 0 or format == 1 or format == 2 or format ==3:
        return "%s:%0.6f" %(safe_name, node.dist)
    elif format == 4 or format == 7:
        return ":%0.6f" %(node.dist)
    elif format == 5 or format == 6:
        return "%s" %(safe_name)

def node2internalformat(node, format):
    safe_name = re.sub("["+_ILEGAL_NEWICK_CHARS+"]", "_", \
                             str(getattr(node, "name")))
    if format == 0 or format == 1:
        return "%0.6f:%0.6f" %(node.support, node.dist)
    elif format == 2:
        return "%s:%0.6f" %(safe_name, node.dist)
    elif format == 3 or format == 4:
        return ":%0.6f" %(node.dist)
    elif format == 5:
        return "%s" %(safe_name)
    elif format == 6 or format == 7:
        return ""

def print_supported_formats():
    from ete_dev.coretype.tree import TreeNode
    t = TreeNode()
    t.populate(4, "ABCDEFGHI")
    print t
    for f in NW_FORMAT:
        print "Format", f,"=", write_newick(t, features=None, format=f)

class NewickError(Exception):
    """Exception class designed for NewickIO errors."""
    pass

def read_newick(newick, root_node=None, format=0):
    """ Reads a newick tree from either a string or a file, and returns
    an ETE tree structure.

    A previously existent node object can be passed as the root of the
    tree, which means that all its new children will belong to the same
    class as the root(This allows to work with custom TreeNode
    objects).

    You can also take advantage from this behaviour to concatenate
    several tree structures.
    """

    if root_node is None:
        from ete_dev.coretype.tree import TreeNode
        root_node = TreeNode()

    if type(newick) == str:

        if os.path.exists(newick):
            nw = open(newick, 'rU').read()
        else:
            nw = newick
        nw = nw.strip()
        if not nw.startswith('(') or not nw.endswith(';'):
<<<<<<< HEAD
            raise NewickError, 'Unexisting tree file or Malformed newick tree structure.'
=======
            raise NewickError, \
            'Unexisting tree file or Malformed newick tree structure.'
>>>>>>> 074ba433
        return _read_newick_from_string(nw, root_node, format)
    else:
        raise NewickError, \
            "'newick' argument must be either a filename or a newick string."

def _read_newick_from_string(nw, root_node, format):
    """ Reads a newick string in the New Hampshire format. """

    if nw.count('(') != nw.count(')'):
        raise NewickError, 'Parentheses do not match. Broken tree structure'

    # white spaces and separators are removed
    nw = re.sub("\n", "", nw)
    nw = re.sub("\r", "", nw)
    nw = re.sub("\t", "", nw)

    current_parent = None


    # Ok, this is my own way of reading newick structures. I find it
    # more flexible and elegant than other docummented methods. Don't
    # know if I'm loosing much efficiency. It Starts by splitting the
    # structure using open parentheses. Each of the resulting chunks
    # represent an internal node. So for each chunk I create a new node
    # that hungs from the current parent node.  Each internal node chunk
    # may contain information about terminal nodes hanging from the
    # internal and clossing parenthessis (closing previously opened
    # internal nodes).
    #
    # Enjoy.
    # by JHC ;)

    # Skip the first chunk. It is always == ''
    for internal_node in nw.split("(")[1:]:
        # If this is the root of tree, use the root_node instead of
        # creating it, otherwise make a new one.
        if current_parent is None:
            current_parent = root_node
        else:
            current_parent = current_parent.add_child()
        # We can only find leaf nodes within this chunk, since rest of
        # internal nodes will be in the next newick chunks
        possible_leaves = internal_node.split(",")
        for i, leaf in enumerate(possible_leaves):
            # Any resulting sub-chunk resulting from splitting by commas can
            # be considered (tpologically) as a child to the current parent
            # node. We only discard chunks if they are empty and in the last
            # possition, meaining that the next brother is not terminal bu
            # internal node (will be visited in the next newick chunk)
            if leaf.strip() == '' and i == len(possible_leaves)-1:
                continue
            # Leaf text strings may end with a variable number of clossing
            # parenthesis. For each ')' we read the information of the
            # current node, close it and go up one more node.
            clossing_nodes = leaf.split(")")
            # first par contain leaf info
            _read_node_data(clossing_nodes[0], current_parent, "leaf", format)
            # The next parts containg clossing nodes and info about the
            # internal nodes.
            if len(clossing_nodes)>1:
                for closing_internal in clossing_nodes[1:]:
                    if closing_internal.strip() ==";": continue
                    _read_node_data(closing_internal, current_parent, "internal", format)
                    current_parent = current_parent.up
    return root_node

def _parse_extra_features(node, NHX_string):
    """ Reads node's extra data form its NHX string. NHX uses this
    format:  [&&NHX:prop1=value1:prop2=value2] """
    NHX_string = NHX_string.replace("[&&NHX:", "")
    NHX_string = NHX_string.replace("]", "")
    for field in NHX_string.split(":"):
        try:
            pname, pvalue = field.split("=")
        except ValueError, e:
            print NHX_string, field.split("=")
            raise ValueError, e
        node.add_feature(pname, pvalue)

def _read_node_data(subnw, current_node, node_type,format):
    """ Reads a leaf node from a subpart of the original newick
    tree """

    if node_type == "leaf":
        node = current_node.add_child()
        container1 = NW_FORMAT[format][0][0]
        container2 = NW_FORMAT[format][1][0]
        converterFn1 = NW_FORMAT[format][0][1]
        converterFn2 = NW_FORMAT[format][1][1]
        flexible1 = NW_FORMAT[format][0][2]
        flexible2 = NW_FORMAT[format][1][2]
    else:
        node = current_node
        container1 = NW_FORMAT[format][2][0]
        container2 = NW_FORMAT[format][3][0]
        converterFn1 = NW_FORMAT[format][2][1]
        converterFn2 = NW_FORMAT[format][3][1]
        flexible1 = NW_FORMAT[format][2][2]
        flexible2 = NW_FORMAT[format][3][2]

    if converterFn1 == str:
        FIRST_MATCH = "("+_NAME_RE+")"
    elif converterFn1 == float:
        FIRST_MATCH = "("+_FLOAT_RE+")"
    elif converterFn1 is None:
        FIRST_MATCH = '()'

    if converterFn2 == str:
        SECOND_MATCH = "(:"+_NAME_RE+")"
    elif converterFn2 == float:
        SECOND_MATCH = "(:"+_FLOAT_RE+")"
    elif converterFn2 is None:
        SECOND_MATCH = '()'

    if flexible1:
        FIRST_MATCH += "?"
    if flexible2:
        SECOND_MATCH += "?"

    MATCH = '%s\s*%s\s*(%s)?' % (FIRST_MATCH, SECOND_MATCH, _NHX_RE)
    data = re.match(MATCH, subnw)
    if data:
        data = data.groups()
        if data[0] is not None and data[0] != '':
            node.add_feature(container1, converterFn1(data[0].strip()))

        if data[1] is not None and data[1] != '':
            node.add_feature(container2, converterFn2(data[1][1:].strip()))

        if data[2] is not None \
                and data[2].startswith("[&&NHX"):
            _parse_extra_features(node, data[2])
    else:
        raise NewickError, "Unexpected leaf node format:\n\t"+ subnw[0:50]
    return

def write_newick(node, features=[], format=1, _is_root=True):
    """ Recursively reads a tree structure and returns its NHX
    representation. """
    newick = ""
    if not node.children:
        safe_name = re.sub("["+_ILEGAL_NEWICK_CHARS+"]", "_", \
                               str(getattr(node, "name")))

        newick += format_node(node, "leaf", format)
        newick += _get_features_string(node, features)
        return newick
    else:
        if node.children:
            newick+= "("
        for cnode in node.children:
            newick += write_newick(cnode, features, format=format,\
                                     _is_root = False)
            # After last child is processed, add closing string
            if cnode == node.children[-1]:
                newick += ")"
                if node.up is not None:
                    newick += format_node(node, "internal", format)
                newick += _get_features_string(node, features)
            else:
                newick += ','
    if _is_root:
        newick += ";"
    return newick


def _get_features_string(self, features=[]):
    """ Generates the extended newick string NHX with extra data about
    a node. """
    string = ""
    if features is None:
        features = []
    elif features == []:
        features = self.features

    for pr in features:
        if hasattr(self, pr):
            value = re.sub("["+_ILEGAL_NEWICK_CHARS+"]", "_", \
                             str(getattr(self, pr)))
            if string != "":
                string +=":"
            string +="%s=%s"  %(pr, str(value))
    if string != "":
        string = "[&&NHX:"+string+"]"

    return string<|MERGE_RESOLUTION|>--- conflicted
+++ resolved
@@ -153,7 +153,7 @@
         return ""
 
 def print_supported_formats():
-    from ete_dev.coretype.tree import TreeNode
+    from ete_test.coretype.tree import TreeNode
     t = TreeNode()
     t.populate(4, "ABCDEFGHI")
     print t
@@ -178,7 +178,7 @@
     """
 
     if root_node is None:
-        from ete_dev.coretype.tree import TreeNode
+        from ete_test.coretype.tree import TreeNode
         root_node = TreeNode()
 
     if type(newick) == str:
@@ -189,12 +189,8 @@
             nw = newick
         nw = nw.strip()
         if not nw.startswith('(') or not nw.endswith(';'):
-<<<<<<< HEAD
-            raise NewickError, 'Unexisting tree file or Malformed newick tree structure.'
-=======
             raise NewickError, \
             'Unexisting tree file or Malformed newick tree structure.'
->>>>>>> 074ba433
         return _read_newick_from_string(nw, root_node, format)
     else:
         raise NewickError, \
