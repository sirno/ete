# #START_LICENSE###########################################################
#
# Copyright (C) 2009 by Jaime Huerta Cepas. All rights reserved.
# email: jhcepas@gmail.com
#
# This file is part of the Environment for Tree Exploration program (ETE).
# http://ete.cgenomics.org
#
# ETE is free software: you can redistribute it and/or modify it
# under the terms of the GNU General Public License as published by
# the Free Software Foundation, either version 3 of the License, or
# (at your option) any later version.
#
# ETE is distributed in the hope that it will be useful,
# but WITHOUT ANY WARRANTY; without even the implied warranty of
# MERCHANTABILITY or FITNESS FOR A PARTICULAR PURPOSE.  See the
# GNU General Public License for more details.
#
# You should have received a copy of the GNU General Public License
# along with ETE.  If not, see <http://www.gnu.org/licenses/>.
#
# #END_LICENSE#############################################################
import numpy
import faces

def basic(node):
    if node.is_leaf():
        node.img_style["size"]=1
        node.img_style["shape"] = "circle"
        faces.add_face_to_node(faces.AttrFace("name","Arial",10,"#4f8f0f",None), node, 0 )
<<<<<<< HEAD

def codeml(node):
    leaf_color = "#000000"
    if not node.is_root():
        node.img_style["shape"] = 'sphere'
        if (node.w > 900):
            node.w = 3
        elif (node.w > 100):
            node.w = 2.5
        elif (node.w > 10) :
            node.w = 2
        elif (node.w > 1):
            node.w =1.5
        node.img_style["size"] = (float(node.w))*6+1
        if node.w == 3   : node.img_style["fgcolor"] = "#c10000"
        if node.w == 2.5 : node.img_style["fgcolor"] = "#FF5A02"
        if node.w == 2   : node.img_style["fgcolor"] = "#FFA200"
        if node.w == 1.5 : node.img_style["fgcolor"] = "#E9BF00"
        if node.w  < 0.2 : node.img_style["shape"]   = "square"
        name = ''
        D = faces.TextFace(name,"Arial",12,"#000000")
        faces.add_face_to_node(D, node, 1)
    else:
        node.dist = float(0)
        node.support = float(0)
    if node.is_leaf():
        if hasattr(node,"highlight"):
            faces.add_face_to_node( faces.AttrFace("name","Arial",11,"#ff0000",None), node, 0 )
        else:
            faces.add_face_to_node( faces.AttrFace("name","Arial",11,leaf_color,None), node, 0 )
        if hasattr(node,"extras"):
            faces.add_face_to_node( faces.AttrFace("extras","Arial",7,"#000000",None), node, 2 )
        if hasattr(node,"sequence"):
            SequenceFace =  faces.SequenceFace(node.sequence,"aa",11)
            faces.add_face_to_node(SequenceFace, node, 1, aligned=True)
=======
>>>>>>> 074ba433

def phylogeny(node):
    leaf_color = "#000000"
    node.img_style["shape"] = "circle"
    if hasattr(node,"evoltype"):
        if node.evoltype == 'D':
            node.img_style["fgcolor"] = "#1d176e"
            node.img_style["hz_line_color"] = "#1d176e"
            node.img_style["vt_line_color"] = "#1d176e"
        elif node.evoltype == 'S':
            node.img_style["fgcolor"] = "#FF0000"
            node.img_style["line_color"] = "#FF0000"
        elif node.evoltype == 'L':
            node.img_style["fgcolor"] = "#777777"
            node.img_style["vt_line_color"] = "#777777"
            node.img_style["hz_line_color"] = "#777777"
            node.img_style["line_type"] = 1
            leaf_color = "#777777"

    if node.is_leaf():
        node.img_style["shape"] = "square"
        node.img_style["size"] = 4
        node.img_style["fgcolor"] = leaf_color
        faces.add_face_to_node( faces.AttrFace("name","Arial",11,leaf_color,None), node, 0 )
        if hasattr(node,"sequence"):
            SequenceFace =  faces.SequenceFace(node.sequence,"aa",13)
            faces.add_face_to_node(SequenceFace, node, 1, aligned=True)
    else:
        node.img_style["size"] = 6

def heatmap(node):
    square_size = 10
    # Extras node info
    node.collapsed = False

    # Color and style
    node.img_style["fgcolor"] = "#3333FF"
<<<<<<< HEAD
    node.img_style["size"] = 0
=======
    node.img_style["size"] =  0
>>>>>>> 074ba433

    ncols = node.arraytable.matrix.shape[1]
    matrix_max = numpy.max(node.arraytable.matrix)
    matrix_min = numpy.min(node.arraytable.matrix)
    matrix_avg = matrix_min+((matrix_max-matrix_min)/2)
    ProfileFace = faces.ProfileFace(\
      matrix_max,\
        matrix_min,\
        matrix_avg,\
        square_size*ncols,\
        square_size,\
        "heatmap")
    ProfileFace.ymargin=0
    if node.is_leaf():
        # Set colors
        faces.add_face_to_node(ProfileFace, node, 0, aligned=True )

def cluster_cbars(node):
    # Extras node info
    node.collapsed = False
    # Color and style
    node.img_style["fgcolor"] = "#3333FF"
    node.img_style["size"] =  4
    matrix_max = numpy.max(node.arraytable.matrix)
    matrix_min = numpy.min(node.arraytable.matrix)
    matrix_avg = matrix_min+((matrix_max-matrix_min)/2)
    ProfileFace = faces.ProfileFace(\
                                        matrix_max,\
                                        matrix_min,\
                                        matrix_avg,\
                                        200,\
                                        60,\
                                        "cbars")

    if node.is_leaf():
        nameFace = faces.AttrFace("name",fsize=6 )
        faces.add_face_to_node(nameFace, node, 1, aligned=True )
        faces.add_face_to_node(ProfileFace, node, 0,  aligned=True )
    else:
        # Set custom faces
        faces.add_face_to_node(ProfileFace, node, 0, aligned=True )

def cluster_lines(node):
    # Extras node info
    node.collapsed = False
    # Color and style
    node.img_style["fgcolor"] = "#3333FF"
    node.img_style["size"] = 4
    matrix_max = numpy.max(node.arraytable.matrix)
    matrix_min = numpy.min(node.arraytable.matrix)
    matrix_avg = matrix_min+((matrix_max-matrix_min)/2)
    ProfileFace = faces.ProfileFace(\
      matrix_max,\
        matrix_min,\
        matrix_avg,\
        200,\
        50,\
        "lines")

    if node.is_leaf():
        nameFace = faces.AttrFace("name",fsize=6 )
        faces.add_face_to_node(nameFace, node, 1,  aligned=True )
        faces.add_face_to_node(ProfileFace, node, 0, aligned=True )
    else:
        # Set custom faces
        faces.add_face_to_node(ProfileFace, node, 0, aligned=True )

def cluster_bars(node):
    # Extras node info
    node.collapsed = False
    # Color and style
    node.img_style["fgcolor"] = "#3333FF"
    node.img_style["size"] = 4

    if node.is_leaf():
        matrix_max = numpy.max(node.arraytable.matrix)
        matrix_min = numpy.min(node.arraytable.matrix)
        matrix_avg = matrix_min+((matrix_max-matrix_min)/2)
        ProfileFace = faces.ProfileFace(\
          matrix_max,\
            matrix_min,\
            matrix_avg,\
            200,\
            40,\
            "bars")
        nameFace = faces.AttrFace("name",fsize=6 )
        faces.add_face_to_node(nameFace, node, 1, aligned=True )
        faces.add_face_to_node(ProfileFace, node, 0, aligned=True )

def large(node):
    # Color and style
    node.img_style["fgcolor"] = "#3333FF"
    node.img_style["size"] = 0


# Labels to show in qt application menu
layout_functions = {
        "Basic": basic,
<<<<<<< HEAD
        "Codeml tree": codeml,
=======
>>>>>>> 074ba433
        "Phylogenetic tree": phylogeny,
        "Clustering heatmap": heatmap,
        "Clustering validation (bars)": cluster_bars,
        "Clustering validation (profiles)": cluster_cbars,
        "Very large topology": large
        }<|MERGE_RESOLUTION|>--- conflicted
+++ resolved
@@ -28,7 +28,6 @@
         node.img_style["size"]=1
         node.img_style["shape"] = "circle"
         faces.add_face_to_node(faces.AttrFace("name","Arial",10,"#4f8f0f",None), node, 0 )
-<<<<<<< HEAD
 
 def codeml(node):
     leaf_color = "#000000"
@@ -64,8 +63,6 @@
         if hasattr(node,"sequence"):
             SequenceFace =  faces.SequenceFace(node.sequence,"aa",11)
             faces.add_face_to_node(SequenceFace, node, 1, aligned=True)
-=======
->>>>>>> 074ba433
 
 def phylogeny(node):
     leaf_color = "#000000"
@@ -103,11 +100,7 @@
 
     # Color and style
     node.img_style["fgcolor"] = "#3333FF"
-<<<<<<< HEAD
-    node.img_style["size"] = 0
-=======
     node.img_style["size"] =  0
->>>>>>> 074ba433
 
     ncols = node.arraytable.matrix.shape[1]
     matrix_max = numpy.max(node.arraytable.matrix)
@@ -206,10 +199,7 @@
 # Labels to show in qt application menu
 layout_functions = {
         "Basic": basic,
-<<<<<<< HEAD
         "Codeml tree": codeml,
-=======
->>>>>>> 074ba433
         "Phylogenetic tree": phylogeny,
         "Clustering heatmap": heatmap,
         "Clustering validation (bars)": cluster_bars,
