--- conflicted
+++ resolved
@@ -41,10 +41,5 @@
 flist= [A1,A2,N1,N2]
 # Puedes pasar la lista de faces arriba o debajo del arbol cuando
 # llamas a show().
-<<<<<<< HEAD
-t.show(ly, up_faces=flist, down_faces=flist)
-=======
 t.show(ly, down_faces=[AH1,AH1])
-
-#t.render('lolo.pdf',ly, down_faces=[AH1], up_faces=[AH1])
->>>>>>> f2520cfa
+#t.render('lolo.pdf',ly, down_faces=[AH1], up_faces=[AH1])