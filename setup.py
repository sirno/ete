--- conflicted
+++ resolved
@@ -128,11 +128,13 @@
         long_description = LONG_DESCRIPTION,
         classifiers = CLASSIFIERS,
         provides = [MOD_NAME],
-<<<<<<< HEAD
-        keywords = 'tree, tree reconstruction, tree visualization, tree comparison, phylogeny, phylogenetics, phylogenomics',
-        url = 'http://etetoolkit.org',
-        download_url = 'http://etetoolkit.org/static/releases/ete4/',
-
+        keywords = "tree, tree reconstruction, tree visualization, tree comparison, phylogeny, phylogenetics, phylogenomics",
+        url = "http://etetoolkit.org",
+        project_urls = {
+            "Documentation": "http://etetoolkit.org/docs/latest/tutorial/index.html",
+            "Source": "https://github.com/etetoolkit/ete",
+        },
+        download_url = "http://etetoolkit.org/static/releases/ete3/",
 
         ext_modules = cythonize(extensions),
         # scripts=glob('scripts/*.py'),
@@ -141,16 +143,6 @@
         #     ('server/external', glob('scripts/static/external/*')),
         #     ('sql', glob('scripts/*.sql')),
         #     ('examples', glob('examples/*'))])
-=======
-        keywords = "tree, tree reconstruction, tree visualization, tree comparison, phylogeny, phylogenetics, phylogenomics",
-        url = "http://etetoolkit.org",
-        project_urls = {
-            "Documentation": "http://etetoolkit.org/docs/latest/tutorial/index.html",
-            "Source": "https://github.com/etetoolkit/ete",
-        },
-        download_url = "http://etetoolkit.org/static/releases/ete3/",
-
->>>>>>> 9a343c02
     )
 
 except:
