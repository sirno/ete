--- conflicted
+++ resolved
@@ -207,7 +207,8 @@
     #    super(NodeStyle, self).__setitem__("_faces", {})
 
 class TreeStyle(object):
-    """.. versionadded:: 2.1
+    """ 
+    .. versionadded:: 2.1
 
     .. currentmodule:: ete_dev
 
@@ -384,21 +385,10 @@
         # Scale used to convert branch lengths to pixels. If 'None',
         # the scale will be automatically calculated.
         self.scale = None
-<<<<<<< HEAD
-
-        # Total width, in pixels, that tree branches are allowed to
-        # used. This is, the distance in pixels from root to the most
-        # distant leaf. If set, this value will be used to
-        # automatically calculate the branch scale.  In practice,
-        # increasing this number will cause an X-zoom in.
-        self.tree_width = None
-
-=======
         
         # mid, or full
         self.optimal_scale_level = "mid" 
         
->>>>>>> 7e801583
         # Min separation, in pixels, between to adjacent branches
         self.min_leaf_separation = 1 
 
@@ -487,6 +477,7 @@
         self._scale = None
         
         self.__closed__ = 1
+
 
     def __setattr__(self, attr, val):
         if hasattr(self, attr) or not getattr(self, "__closed__", 0):
@@ -553,7 +544,7 @@
     if getattr(node, "_temp_faces", None):
         getattr(node._temp_faces, position).add_face(face, column)
     else:
-        raise Exception("This function can only be called within a layout function. Use node.add_face() instead")
+         raise Exception("This function can only be called within a layout function. Use node.add_face() instead")
 
 def random_color(h=None, l=None, s=None):
     def rgb2hex(rgb):
@@ -673,6 +664,7 @@
         pp.setRenderHint(QPainter.Antialiasing)
         pp.setRenderHint(QPainter.TextAntialiasing)
         pp.setRenderHint(QPainter.SmoothPixmapTransform)
+
         scene.render(pp, targetRect, scene.sceneRect(), ratio_mode)
         pp.end()
         ii.save(imgName)
