#START_LICENSE###########################################################
#END_LICENSE#############################################################

from PyQt4.QtGui import (QGraphicsRectItem, QGraphicsLineItem,
                         QGraphicsPolygonItem, QGraphicsEllipseItem,
                         QPen, QColor, QBrush, QPolygonF, QFont,
                         QPixmap, QFontMetrics, QPainter,
                         QRadialGradient, QGraphicsSimpleTextItem,
                         QGraphicsItem)
from PyQt4.QtCore import Qt,  QPointF, QRect, QRectF

from numpy import isfinite as _isfinite, ceil

from main import add_face_to_node, _Background, _Border, COLOR_SCHEMES

isfinite = lambda n: n and _isfinite(n)

_aafgcolors = {
    'A':"#000000" ,
    'R':"#000000" ,
    'N':"#000000" ,
    'D':"#000000" ,
    'C':"#000000" ,
    'Q':"#000000" ,
    'E':"#000000" ,
    'G':"#000000" ,
    'H':"#000000" ,
    'I':"#000000" ,
    'L':"#000000" ,
    'K':"#000000" ,
    'M':"#000000" ,
    'F':"#000000" ,
    'P':"#000000" ,
    'S':"#000000" ,
    'T':"#000000" ,
    'W':"#000000" ,
    'Y':"#000000" ,
    'V':"#000000" ,
    'B':"#000000" ,
    'Z':"#000000" ,
    'X':"#000000",
    '.':"#000000",
    '-':"#000000",
}

_aabgcolors = {
    'A':"#C8C8C8" ,
    'R':"#145AFF" ,
    'N':"#00DCDC" ,
    'D':"#E60A0A" ,
    'C':"#E6E600" ,
    'Q':"#00DCDC" ,
    'E':"#E60A0A" ,
    'G':"#EBEBEB" ,
    'H':"#8282D2" ,
    'I':"#0F820F" ,
    'L':"#0F820F" ,
    'K':"#145AFF" ,
    'M':"#E6E600" ,
    'F':"#3232AA" ,
    'P':"#DC9682" ,
    'S':"#FA9600" ,
    'T':"#FA9600" ,
    'W':"#B45AB4" ,
    'Y':"#3232AA" ,
    'V':"#0F820F" ,
    'B':"#FF69B4" ,
    'Z':"#FF69B4" ,
    'X':"#BEA06E",
    '.':"#FFFFFF",
    '-':"#FFFFFF",
    }

_ntfgcolors = {
    'A':'#000000',
    'G':'#000000',
    'I':'#000000',
    'C':'#000000',
    'T':'#000000',
    'U':'#000000',
    '.':"#000000",
    '-':"#000000",
    ' ':"#000000"
    }

_ntbgcolors = {
    'A':'#A0A0FF',
    'G':'#FF7070',
    'I':'#80FFFF',
    'C':'#FF8C4B',
    'T':'#A0FFA0',
    'U':'#FF8080',
    '.':"#FFFFFF",
    '-':"#FFFFFF",
    ' ':"#FFFFFF"
}

__all__ = ["Face", "TextFace", "AttrFace", "ImgFace",
           "ProfileFace", "SequenceFace", "TreeFace",
           "RandomFace", "DynamicItemFace", "StaticItemFace",
<<<<<<< HEAD
           "CircleFace", "PieChartFace", "BarChartFace",
           "SequencePlotFace"]
=======
           "CircleFace", "PieChartFace", "BarChartFace", "SeqMotifFace"]
>>>>>>> 1d08d1db

class Face(object):
    """Base Face object. All Face types (i.e. TextFace, SeqMotifFace,
    etc.) inherit the following options:

    :param 0 margin_left: in pixels
    :param 0 margin_right: in pixels
    :param 0 margin_top: in pixels
    :param 0 margin_bottom: in pixels 
    :param 1.0 opacity: a float number in the (0,1) range
    :param True rotable: If True, face will be rotated when necessary
      (i.e. when circular mode is enabled and face occupies an inverted position.)
    :param 0 hz_align: 0 left, 1 center, 2 right
    :param 1 vt_align: 0 top, 1 center, 2 bottom
    :param background.color: background color of face plus all its margins.
    :param inner_background.color: background color of the face excluding margins
    :param border: Border around face margins.
    :param inner_border: Border around face excluding margins.
    
    **border and inner_border sub-parameters:**
    
    :param 0 (inner\_)border.type: 0=solid, 1=dashed, 2=dotted
    :param None (inner\_)border.width: a positive integer number. Zero
                             indicates a cosmetic pen. This means that
                             the pen width is always drawn one pixel
                             wide, independent of the transformation
                             set on the painter. A "None" value means
                             invisible border.
    :param black (inner\_)border.color: RGB or color name in :data:`SVG_COLORS`

    See also specific options for each face type.
    
    """

    def __init__(self):
        self.node        = None
        self.type = "pixmap" # pixmap, text or item

        self.margin_left = 0
        self.margin_right = 0
        self.margin_top = 0
        self.margin_bottom = 0
        self.pixmap = None
        self.opacity = 1.0
        self.rotable = True
        self.hz_align = 0 # 0 left, 1 center, 2 right
        self.vt_align = 1
        self.background = _Background()
        self.border = _Border()
        self.inner_border = _Border()
        self.inner_background = _Background()

    def _size(self):
        if self.pixmap:
            return self._width(),self._height()
        else:
            return 0, 0

    def _width(self):
        if self.pixmap:
            return self.pixmap.width()
        else:
            return 0

    def _height(self):
        if self.pixmap:
            return self.pixmap.height()
        else:
            return 0

    def load_pixmap_from_file(self, filename):
        self.pixmap = QPixmap(filename)

    def update_pixmap(self):
        pass
     
        
class TextFace(Face):
    """Static text Face object

    .. currentmodule:: ete_dev
    
    :param text:     Text to be drawn
    :param ftype:    Font type, e.g. Arial, Verdana, Courier
    :param fsize:    Font size, e.g. 10,12,6, (default=10)
    :param fgcolor:  Foreground font color. RGB code or color name in :data:`SVG_COLORS` 
    :param penwidth: Penwdith used to draw the text.
    :param fstyle: "normal" or "italic"
    
    :param True tight_text: When False, boundaries of the text are
    approximated according to general font metrics, producing slightly
    worse aligned text faces but improving the performance of tree
    visualization in scenes with a lot of text faces.
    """
        
    def _load_bounding_rect(self, txt=None):
        if txt is None:
            txt= self.get_text()
        fm = QFontMetrics(self._get_font())
        tx_w = fm.width(txt)
        if self.tight_text:
            textr = fm.tightBoundingRect(self.get_text())
            down = textr.height() + textr.y()
            up = textr.height() - down
            asc = fm.ascent()
            des = fm.descent()
            center = (asc + des) / 2.0
            xcenter = ((up+down)/2.0) + asc - up
            self._bounding_rect = QRectF(0, asc - up, tx_w, textr.height())
            self._real_rect = QRectF(0, 0, tx_w, textr.height())
        else:
            textr = fm.boundingRect(txt)
            self._bounding_rect = QRectF(0, 0, tx_w, textr.height())
            self._real_rect = QRectF(0, 0, tx_w, textr.height())
            
    def _get_text(self):
        return self._text
        
    def _set_text(self, txt):
        self._text = txt
        
    def get_bounding_rect(self):
        if not self._bounding_rect:
            self._load_bounding_rect()
        return self._bounding_rect
        
    def get_real_rect(self):
        if not self._real_rect:
            self._load_bounding_rect()
        return self._bounding_rect
        
    text = property(_get_text, _set_text)
    def __init__(self, text, ftype="Verdana", fsize=10,
                 fgcolor="black", penwidth=0, fstyle="normal",
                 tight_text=True):
        self._text = ""
        self._bounding_rect = None
        self._real_rect = None
        
        Face.__init__(self)
        self.pixmap = None
        self.type = "text"
        self.fgcolor = fgcolor
        self.ftype = ftype 
        self.fsize = fsize
        self.fstyle = fstyle
        self.penwidth = penwidth
        self.tight_text = tight_text
        if text:
            self.text = text

    def _get_font(self):
        font = QFont(self.ftype, self.fsize)
        if self.fstyle == "italic":
            font.setStyle(QFont.StyleItalic)
        elif self.fstyle == "oblique":
            font.setStyle(QFont.StyleOblique)
        return font

    def _height(self):
        return self.get_bounding_rect().height()

    def _width(self):
        return self.get_bounding_rect().width()

    def get_text(self):
        return self._text

class AttrFace(TextFace):
    """ 

    Dynamic text Face. Text rendered is taken from the value of a
    given node attribute.

    :param attr:     Node's attribute that will be drawn as text
    :param ftype:    Font type, e.g. Arial, Verdana, Courier, (default="Verdana")
    :param fsize:    Font size, e.g. 10,12,6, (default=10)
    :param fgcolor:  Foreground font color. RGB code or name in :data:`SVG_COLORS` 
    :param penwidth: Penwdith used to draw the text. (default is 0)
    :param text_prefix: text_rendered before attribute value
    :param text_suffix: text_rendered after attribute value
    :param formatter: a text string defining a python formater to
      process the attribute value before renderer. e.g. "%0.2f"
    :param fstyle: "normal" or "italic" 
    """
   
    def get_text(self):
        if self.attr_formatter:
            text = self.attr_formatter % getattr(self.node, self.attr)
        else:
            text = str(getattr(self.node, self.attr))
        text = ''.join(map(str, [self.text_prefix, \
                                     text, \
                                     self.text_suffix]))
        return text
        
    def get_bounding_rect(self):
        current_text = self.get_text()
        if current_text != self._bounding_rect_text:
            self._load_bounding_rect(current_text)
            self._bounding_rect_text = current_text
        return self._bounding_rect

    def get_real_rect(self):
        current_text = self.get_text()
        if current_text != self._bounding_rect_text:
            self._load_bounding_rect(current_text)
            self._bounding_rect_text = current_text
        return self._real_rect
    
    def __init__(self, attr, ftype="Verdana", fsize=10,
                 fgcolor="black", penwidth=0, text_prefix="",
                 text_suffix="", formatter=None, fstyle="normal",
                 tight_text=True):
        
        Face.__init__(self)
        TextFace.__init__(self, None, ftype, fsize, fgcolor, penwidth,
                          fstyle, tight_text)
        self.attr = attr
        self.type  = "text"
        self.text_prefix = text_prefix
        self.text_suffix = text_suffix
        self.attr_formatter = formatter
        self._bounding_rect_text = ""
        
class ImgFace(Face):
    """Creates a node Face using an external image file.

    :param img_file: path to the image file. 
    :param None width: if provided, image will be scaled to this width (in pixels)
    :param None height: if provided, image will be scaled to this height (in pixels)

    If only one dimension value (width or height) is provided, the other
    will be calculated to keep aspect ratio. 

    """
    
    def __init__(self, img_file, width=None, height=None):
        Face.__init__(self)
        self.img_file = img_file
        self.width = width
        self.height = height
        
    def update_pixmap(self):
        self.pixmap = QPixmap(self.img_file)
        
        if self.width or self.height:
            w, h = self.width, self.height
            ratio = self.pixmap.width() / float(self.pixmap.height())
            if not w:
                w = ratio * h
            if not h:
                h = w  / ratio
            self.pixmap = self.pixmap.scaled(w, h)

class ProfileFace(Face):
    """ 
    A profile Face for ClusterNodes 

    :param max_v: maximum value used to build the build the plot scale.
    :param max_v: minimum value used to build the build the plot scale.
    :param center_v: Center value used to scale plot and heatmap.
    :param 200 width:  Plot width in pixels. 
    :param 40 height: Plot width in pixels. 
    :param lines style: Plot style: "lines", "bars", "cbars" or "heatmap".

    :param 2 colorscheme: colors used to create the gradient from
      min values to max values. 0=green & blue; 1=green & red; 2=red &
      blue. In all three cases, missing values are rendered in black
      and transition color (values=center) is white.
    """

    def __init__(self,max_v,min_v,center_v,width=200,height=40,style="lines", colorscheme=2):
        Face.__init__(self)

        self.width  = width
        self.height = height
        self.max_value = max_v
        self.min_value = min_v
        self.center_v  = center_v
        self.style = style
        self.colorscheme = colorscheme

    def update_pixmap(self):
        if self.style=="lines":
            self.draw_line_profile()
        elif self.style=="heatmap":
            self.draw_heatmap_profile()
        elif self.style=="bars":
            self.draw_bar_profile()
        elif self.style=="cbars":
            self.draw_centered_bar_profile()

    def get_color_gradient(self):
        colors = []
        if self.colorscheme == 0:
            # Blue and Green
            for a in xrange(100,0,-1):
                color=QColor()
                color.setRgb( 200-2*a,255,200-2*a )
                colors.append(color)

            colors.append(QColor("white"))

            for a in xrange(0,100):
                color=QColor()
                color.setRgb( 200-2*a,200-2*a,255 )
                colors.append(color)
#            color=QColor()
#            color.setRgb( 0,255,255 )
#            colors.append(color)

        elif self.colorscheme == 1:
            for a in xrange(100,0,-1):
                color=QColor()
                color.setRgb( 200-2*a,255,200-2*a )
                colors.append(color)

            colors.append(QColor("white"))

            for a in xrange(0,100):
                color=QColor()
                color.setRgb( 255,200-2*a,200-2*a )
                colors.append(color)
#            color=QColor()
#            color.setRgb(255,255,0 )
#            colors.append(color)

        else:
            # Blue and Red
            for a in xrange(100,0,-1):
                color=QColor()
                color.setRgb( 200-2*a,200-2*a,255 )
                colors.append(color)

            colors.append(QColor("white"))

            for a in xrange(0,100):
                color=QColor()
                color.setRgb( 255,200-2*a,200-2*a )
                colors.append(color)

#            color=QColor()
#            color.setRgb( 255,0,255 )
#            colors.append(color)

        return colors

    def draw_bar_profile(self):
        # Calculate vector
        mean_vector = self.node.profile
        deviation_vector = self.node.deviation
        # If no vector, skip
        if mean_vector is None:
            return

        colors = self.get_color_gradient()

        vlength = len(mean_vector)
        # pixels per array position
        profile_width = self.width  - 40
        profile_height= self.height 

        x_alpha = float( profile_width / (len(mean_vector)) )
        y_alpha = float ( (profile_height-1) / (self.max_value-self.min_value) )

        # Creates a pixmap
        self.pixmap = QPixmap(self.width,self.height)
        self.pixmap.fill(QColor("white"))
        p = QPainter(self.pixmap)

        x2 = 0 
        y  = 0

        # Mean and quartiles y positions
        mean_line_y = y + profile_height/2
        line2_y     = mean_line_y + profile_height/4
        line3_y     = mean_line_y - profile_height/4

        # Draw axis and scale
        p.setPen(QColor("black"))
        p.drawRect(x2,y,profile_width, profile_height-1)
        p.setFont(QFont("Verdana",8))
        p.drawText(profile_width,y+10,"%0.3f" %self.max_value)
        p.drawText(profile_width,y+profile_height,"%0.3f" %self.min_value)

        dashedPen = QPen(QBrush(QColor("#ddd")), 0)
        dashedPen.setStyle(Qt.DashLine)

        # Draw hz grid
        p.setPen(dashedPen)
        p.drawLine(x2+1, mean_line_y, profile_width-2, mean_line_y )
        p.drawLine(x2+1, line2_y, profile_width-2, line2_y )
        p.drawLine(x2+1, line3_y, profile_width-2, line3_y )


        # Draw bars
        for pos in xrange(vlength):
            # first and second X pixel positions
            x1 = x2
            x2 = x1 + x_alpha

            dev1 =  self.fit_to_scale(deviation_vector[pos])
            mean1 = self.fit_to_scale(mean_vector[pos])

            # If nan value, skip
            if not isfinite(mean1):
                continue

            # Set heatmap color
            if mean1 > self.center_v:
                color_index = abs(int(ceil(((self.center_v - mean1) * 100) / (self.max_value - self.center_v))))
                customColor = colors[100 + color_index]
            elif mean1 < self.center_v:
                color_index = abs(int(ceil(((self.center_v - mean1) * 100) / (self.min_value - self.center_v))))
                customColor = colors[100 - color_index]
            else:
                customColor = colors[100]

            # mean bar high
            mean_y1     = int ( (mean1 - self.min_value) * y_alpha)

            # Draw bar border
            p.setPen(QColor("black"))
            #p.drawRect(x1+2,mean_y1, x_alpha-3, profile_height-mean_y1+1)
            # Fill bar with custom color
            p.fillRect(x1+3,profile_height-mean_y1, x_alpha-4, mean_y1-1, QBrush(customColor))

            # Draw error bars
            if dev1 != 0:
                dev_up_y1   = int((mean1+dev1 - self.min_value) * y_alpha)
                dev_down_y1 = int((mean1-dev1 - self.min_value) * y_alpha)
                p.drawLine(x1+x_alpha/2, profile_height-dev_up_y1 ,x1+x_alpha/2, profile_height-dev_down_y1 )
                p.drawLine(x1-1+x_alpha/2,  profile_height-dev_up_y1, x1+1+x_alpha/2, profile_height-dev_up_y1 )
                p.drawLine(x1-1+x_alpha/2,  profile_height-dev_down_y1, x1+1+x_alpha/2, profile_height-dev_down_y1 )

    def draw_centered_bar_profile(self):
        # Calculate vector
        mean_vector  = self.node.profile
        deviation_vector = self.node.deviation
        # If no vector, skip
        if mean_vector is None:
            return

        colors = self.get_color_gradient()

        vlength = len(mean_vector)
        # pixels per array position
        profile_width = self.width - 40
        profile_height= self.height

        x_alpha = float( profile_width / (len(mean_vector)) )
        y_alpha_up = float ( ((profile_height-1)/2) / (self.max_value-self.center_v) )
        y_alpha_down = float ( ((profile_height-1)/2) / (self.min_value-self.center_v) )

        # Creates a pixmap
        self.pixmap = QPixmap(self.width,self.height)
        self.pixmap.fill(QColor("white"))
        p = QPainter(self.pixmap)

        x2 = 0
        y  = 0 

        # Mean and quartiles y positions
        mean_line_y = y + profile_height/2
        line2_y     = mean_line_y + profile_height/4
        line3_y     = mean_line_y - profile_height/4

        # Draw axis and scale
        p.setPen(QColor("black"))
        p.drawRect(x2,y,profile_width, profile_height-1)
        p.setFont(QFont("Verdana",8))
        p.drawText(profile_width,y+10,"%0.3f" %self.max_value)
        p.drawText(profile_width,y+profile_height,"%0.3f" %self.min_value)
        p.drawText(profile_width,mean_line_y,"%0.3f" %self.center_v)

        dashedPen = QPen(QBrush(QColor("#ddd")), 0)
        dashedPen.setStyle(Qt.DashLine)

        # Draw hz grid
        p.setPen(dashedPen)
        p.drawLine(x2+1, mean_line_y, profile_width-2, mean_line_y )
        p.drawLine(x2+1, line2_y, profile_width-2, line2_y )
        p.drawLine(x2+1, line3_y, profile_width-2, line3_y )


        # Draw bars
        for pos in xrange(vlength):
            # first and second X pixel positions
            x1 = x2
            x2 = x1 + x_alpha

            dev1 =  self.fit_to_scale( deviation_vector[pos]   )
            mean1 = self.fit_to_scale( mean_vector[pos]        )

            # If nan value, skip
            if not isfinite(mean1):
                continue

            # Set heatmap color
            if mean1>self.center_v:
                color_index = abs(int(ceil(((self.center_v-mean1)*100)/(self.max_value-self.center_v))))
                customColor = colors[100 + color_index]

                #print mean1, color_index, len(colors), "%x" %colors[100 + color_index].rgb()
                #print abs(((self.center_v-mean1)*100)/(self.max_value-self.center_v))
                #print round(((self.center_v-mean1)*100)/(self.max_value-self.center_v))

            elif mean1<self.center_v:
                color_index = abs(int(ceil(((self.center_v-mean1)*100)/(self.min_value-self.center_v))))
                customColor = colors[100 - color_index]
            else:
                customColor = colors[100]

            # mean bar high
            if mean1 < self.center_v:
                mean_y1 = int(abs((mean1 - self.center_v) * y_alpha_down))
            else:
                mean_y1 = int(abs((mean1 - self.center_v) * y_alpha_up))

            # Draw bar border
            p.setPen(QColor("black"))
            #p.drawRect(x1+2,mean_y1, x_alpha-3, profile_height-mean_y1+1)
            # Fill bar with custom color
            if mean1<self.center_v:
                p.fillRect(x1+3, mean_line_y, x_alpha-4, mean_y1, QBrush(customColor))
            else:
                p.fillRect(x1+3, mean_line_y-mean_y1, x_alpha-4, mean_y1+1, QBrush(customColor))

            # Draw error bars
            if dev1 != 0:
                if mean1<self.center_v:
                    dev_up_y1   = int((mean1+dev1 - self.center_v) * y_alpha_down)
                    dev_down_y1 = int((mean1-dev1 - self.center_v) * y_alpha_down)
                    p.drawLine(x1+x_alpha/2, mean_line_y+dev_up_y1 ,x1+x_alpha/2, mean_line_y+dev_down_y1 )
                    p.drawLine(x1-1+x_alpha/2, mean_line_y+dev_up_y1 ,x1+1+x_alpha/2, mean_line_y+dev_up_y1 )
                    p.drawLine(x1-1+x_alpha/2, mean_line_y+dev_down_y1 ,x1+1+x_alpha/2, mean_line_y+dev_down_y1 )
                else:
                    dev_up_y1   = int((mean1+dev1 - self.center_v) * y_alpha_up)
                    dev_down_y1 = int((mean1-dev1 - self.center_v) * y_alpha_up)
                    p.drawLine(x1+x_alpha/2, mean_line_y-dev_up_y1 ,x1+x_alpha/2, mean_line_y-dev_down_y1 )
                    p.drawLine(x1-1+x_alpha/2, mean_line_y-dev_up_y1 ,x1+1+x_alpha/2, mean_line_y-dev_up_y1 )
                    p.drawLine(x1-1+x_alpha/2, mean_line_y-dev_down_y1 ,x1+1+x_alpha/2, mean_line_y-dev_down_y1 )

    def draw_line_profile(self):
        # Calculate vector
        mean_vector = self.node.profile
        deviation_vector = self.node.deviation
        if mean_vector is None:
            return

        vlength = len(mean_vector)
        # pixels per array position
        profile_width = self.width - 40
        profile_height= self.height 


        x_alpha = float( profile_width / (len(mean_vector)-1) )
        y_alpha = float ( (profile_height-1) / (self.max_value-self.min_value) )

        # Creates a pixmap
        self.pixmap = QPixmap(self.width,self.height)
        self.pixmap.fill(QColor("white"))
        p = QPainter(self.pixmap)

        x2 = 0
        y  = 0

        # Mean and quartiles y positions
        mean_line_y = y + profile_height/2
        line2_y     = mean_line_y + profile_height/4
        line3_y     = mean_line_y - profile_height/4
        
        # Draw axis and scale
        p.setPen(QColor("black"))
        p.drawRect(x2,y,profile_width, profile_height-1)
        p.setFont(QFont("Verdana",8))
        p.drawText(profile_width,y+10,"%0.3f" %self.max_value)
        p.drawText(profile_width,y+profile_height,"%0.3f" %self.min_value)
        p.drawText(profile_width,mean_line_y+5,"%0.3f" %self.center_v)

        dashedPen = QPen(QBrush(QColor("#ddd")), 0)
        dashedPen.setStyle(Qt.DashLine)

        # Draw hz grid
        p.setPen(dashedPen)
        p.drawLine(x2+1, mean_line_y, profile_width-2, mean_line_y )
        p.drawLine(x2+1, line2_y, profile_width-2, line2_y )
        p.drawLine(x2+1, line3_y, profile_width-2, line3_y )

        # Draw lines
        for pos in xrange(0,vlength-1):
            dev1 =  self.fit_to_scale(mean_vector[pos] + deviation_vector[pos])
            dev2 =  self.fit_to_scale(mean_vector[pos+1] + deviation_vector[pos+1])
            mean1 = self.fit_to_scale(mean_vector[pos])
            mean2 = self.fit_to_scale(mean_vector[pos+1])
            # first and second X pixel positions
            x1 = x2
            x2 = x1 + x_alpha

            # Draw vt grid
            if x2 < profile_width:
                p.setPen(dashedPen)
                p.drawLine(x2, y+1, x2, profile_height-2)

            # If nan values, continue
            if not isfinite(mean1) or not isfinite(mean2):
                continue

            # First Y postions for mean
            mean_y1 = (mean1 - self.min_value) * y_alpha
            # Second Y postions for mean
            mean_y2 = (mean2 - self.min_value) * y_alpha
            if dev1!= 0 and dev2!=0:
                # First Y postions for deviations
                dev_y1   = (dev1 - self.min_value) * y_alpha
                # Second Y postions for deviations
                dev_y2   = (dev2 - self.min_value) * y_alpha
                # Draw red deviation lines
                p.setPen(QColor("red"))
                p.drawLine(x1, profile_height-dev_y1, x2, profile_height-dev_y2)
                p.drawLine(x1, profile_height+dev_y1, x2, profile_height+dev_y2)
            # Draw blue mean line
            p.setPen(QColor("blue"))
            p.drawLine(x1, profile_height-mean_y1, x2, profile_height-mean_y2)
 

    def draw_heatmap_profile(self):
        # Calculate vector
        vector = self.node.profile
        deviation = self.node.deviation
        # If no vector, skip
        if vector is None:
            return

        colors = self.get_color_gradient()

        leaves = self.node.get_leaves()

        vlength = len(vector)
        # pixels per array position
        img_height = self.height * len(leaves)
        profile_width = self.width 
        profile_height= img_height 

        x_alpha = float( profile_width / (len(vector)) )

        # Creates a pixmap
        self.pixmap = QPixmap(self.width,img_height)
        self.pixmap.fill(QColor("white"))
        p = QPainter(self.pixmap)

        x2 = 0
        y  = 0
        y_step = self.height
        for leaf in leaves:
            mean_vector = leaf.profile
            deviation_vector = leaf.deviation
            # Draw heatmap
            for pos in xrange(vlength):
                # first and second X pixel positions
                x1 = x2
                x2 = x1 + x_alpha
                dev1 =  self.fit_to_scale( deviation_vector[pos]   )
                mean1 = self.fit_to_scale( mean_vector[pos]        )
                # Set heatmap color
                if not isfinite(mean1):
                    customColor = QColor("black")
                elif mean1>self.center_v:
                    color_index = abs(int(ceil(((self.center_v-mean1)*100)/(self.max_value-self.center_v))))
                    customColor = colors[100 + color_index]
                elif mean1<self.center_v:
                    color_index = abs(int(ceil(((self.center_v-mean1)*100)/(self.min_value-self.center_v))))
                    customColor = colors[100 - color_index]
                else:
                    customColor = colors[100]

                # Fill bar with custom color
                p.fillRect(x1, y, x_alpha, y_step, QBrush(customColor))
            y+= y_step
            x2 = 0

    def fit_to_scale(self,v):
        if v<self.min_value:
            return float(self.min_value)
        elif v>self.max_value:
            return float(self.max_value)
        else:
            return float(v)



class OLD_SequenceFace(Face):
    """ Creates a new molecular sequence face object.


    :param seq:  Sequence string to be drawn
    :param seqtype: Type of sequence: "nt" or "aa"
    :param fsize:   Font size,  (default=10)

    You can set custom colors for aminoacids or nucleotides: 

    :param aafg: a dictionary in which keys are aa codes and values
      are foreground RGB colors

    :param aabg: a dictionary in which keys are aa codes and values
      are background RGB colors

    :param ntfg: a dictionary in which keys are nucleotides codes
      and values are foreground RGB colors

    :param ntbg: a dictionary in which keys are nucleotides codes and values
      are background RGB colors

    """

    def __init__(self, seq, seqtype, fsize=10, aafg=None,  \
                     aabg=None, ntfg=None, ntbg=None):

        Face.__init__(self)
        self.seq  = seq
        self.fsize= fsize
        self.fsize = fsize
        self.style = seqtype

        if not aafg:
            aafg = _aafgcolors
        if not aabg: 
            aabg = _aabgcolors
        if not ntfg:
            ntfg = _ntfgcolors
        if not ntbg:
            ntbg = _ntbgcolors

        self.aafg = aafg
        self.aabg = aabg
        self.ntfg = ntfg
        self.ntbg = ntbg

    def update_pixmap(self):
        font = QFont("Courier", self.fsize)
        fm = QFontMetrics(font)
        height = fm.leading() + fm.overlinePos() + fm.underlinePos()
        #width  = fm.size(Qt.AlignTop, self.seq).width()
        width = self.fsize * len(self.seq)

        self.pixmap = QPixmap(width,height)
        self.pixmap.fill()
        p = QPainter(self.pixmap)
        x = 0
        y = height - fm.underlinePos()*2

        p.setFont(font)

        for letter in self.seq:
            letter = letter.upper()
               
            if self.style=="nt":
                letter_brush = QBrush(QColor(self.ntbg.get(letter,"white" )))
                letter_pen = QPen(QColor(self.ntfg.get(letter, "black")))
            else:
                letter_brush = QBrush(QColor(self.aabg.get(letter,"white" )))
                letter_pen = QPen(QColor(self.aafg.get(letter,"black" )))

            p.setPen(letter_pen)
            p.fillRect(x,0,width, height,letter_brush)
            p.drawText(x, y, letter)
            x += float(width)/len(self.seq)
        p.end()

class TreeFace(Face):
    """ 
    .. versionadded:: 2.1

    Creates a Face containing a Tree object. Yes, a tree within a tree :)

    :param tree: An ETE Tree instance (Tree, PhyloTree, etc...)
    :param tree_style: A TreeStyle instance defining how tree show be drawn 
    
    """
    def __init__(self, tree, tree_style):
        Face.__init__(self)
        self.type = "item"
        self.root_node = tree
        self.img = tree_style
        self.item = None

    def update_items(self):
        from qt4_render import render, init_tree_style
        ts = init_tree_style(self.root_node, self.img)
        hide_root = False
        if self.root_node is self.node:
            hide_root = True
        self.item, self.n2i, self.n2f = render(self.root_node, ts, hide_root)

    def _width(self):
        return self.item.rect().width()

    def _height(self):
        return self.item.rect().height()


class _SphereItem(QGraphicsEllipseItem):
    def __init__(self, radius, color, solid=False):
        r = radius
        d = r*2 
        QGraphicsEllipseItem.__init__(self, 0, 0, d, d)
        self.gradient = QRadialGradient(r, r, r,(d)/3,(d)/3)
        self.gradient.setColorAt(0.05, Qt.white)
        self.gradient.setColorAt(1, QColor(color))
        if solid:
            self.setBrush(QBrush(QColor(color)))
        else:
            self.setBrush(QBrush(self.gradient))
        self.setPen(QPen(QColor(color)))
        #self.setPen(Qt.NoPen)

class CircleFace(Face):
    """
    .. versionadded:: 2.1

    Creates a Circle or Sphere Face.

    :param radius: integer number defining the radius of the face
    :param color: Color used to fill the circle. RGB code or name in :data:`SVG_COLORS` 
    :param "circle" style: Valid values are "circle" or "sphere"
    """

    def __init__(self, radius, color, style="circle"):
        Face.__init__(self)
        self.radius = radius
        self.style = style
        self.color = color
        self.type = "item"
        self.rotable = False

    def update_items(self):
        if self.style == "circle":
            self.item = _SphereItem(self.radius, self.color, solid=True)
        elif self.style == "sphere":
            self.item = _SphereItem(self.radius, self.color)

    def _width(self):
        return self.item.rect().width()

    def _height(self):
        return self.item.rect().height()


class StaticItemFace(Face):
    """
    .. versionadded:: 2.1

    Creates a face based on an external QtGraphicsItem object.
    QGraphicsItem object is expected to be independent from tree node
    properties, so its content is assumed to be static (drawn only
    once, no updates when tree changes). 

    :param item: an object based on QGraphicsItem
    """
    def __init__(self, item):
        Face.__init__(self)
        self.type = "item"
        self.item = item

    def update_items(self):
        return 

    def _width(self):
        return self.item.rect().width()

    def _height(self):
        return self.item.rect().height()


class DynamicItemFace(Face):
    """
    .. versionadded:: 2.1

    Creates a face based on an external QGraphicsItem object whose
    content depends on the node that is linked to. 

    :param constructor: A pointer to a method (function or class
      constructor) returning a QGraphicsItem based
      object. "constructor" method is expected to receive a node
      instance as the first argument. The rest of arguments passed to
      ItemFace are optional and will passed also to the constructor
      function.
    """

    def __init__(self, constructor, *args, **kargs):
        Face.__init__(self)
        self.type = "item"
        self.item = None
        self.constructor = constructor
        self.args = args
        self.kargs = kargs

    def update_items(self):
        self.item = self.constructor(self.node, self.args, self.kargs)

    def _width(self):
        return self.item.rect().width()

    def _height(self):
        return self.item.rect().height()


class RandomFace(Face):
    def __init__(self):
        Face.__init__(self)
        self.type = "item"

    def update_items(self):
        import random
        w = random.randint(4, 100)
        h = random.randint(4, 100)
        self.tree_partition = QGraphicsRectItem(0,0,w, h)
        self.tree_partition.setBrush(QBrush(QColor("green")))

    def _width(self):
        return self.tree_partition.rect().width()

    def _height(self):
        return self.tree_partition.rect().height()

class _PieChartItem(QGraphicsRectItem):
    def __init__(self, percents, width, height, colors, line_color=None):
        QGraphicsRectItem.__init__(self, 0, 0, width, height)
        self.percents = percents
        self.colors = colors
        self.line_color = line_color
        
    def paint(self, painter, option, widget):
        a = 5760
        angle_start = 0
        if not self.line_color:
            painter.setPen(Qt.NoPen)
        else:
            painter.setPen(QColor(self.line_color))
            
        for i, p in enumerate(self.percents):
            col = self.colors[i]
            painter.setBrush(QBrush(QColor(col)))
            angle_span = (p/100.) * a
            painter.drawPie(self.rect(), angle_start, angle_span )
            angle_start += angle_span


class PieChartFace(StaticItemFace):
    """ 
    .. versionadded:: 2.2

    :param percents: a list of values summing up 100. 
    :param width: width of the piechart 
    :param height: height of the piechart
    :param colors: a list of colors (same length as percents)
   
    """
    def __init__(self, percents, width, height, colors=None, line_color=None):
        Face.__init__(self)
        print round(sum(percents))
        if round(sum(percents)) > 100:
            raise ValueError("PieChartItem: percentage values > 100")

        self.type = "item"
        self.item = None
        self.percents = percents
        if not colors:
            colors = COLOR_SCHEMES["paired"]
        self.colors =  colors
        self.width = width
        self.height = height
        self.line_color = line_color
        
    def update_items(self):
        self.item = _PieChartItem(self.percents, self.width,
                                  self.height, self.colors, self.line_color)
        
    def _width(self):
        return self.item.rect().width()

    def _height(self):
        return self.item.rect().height()


class BarChartFace(Face):
    """ 
    .. versionadded:: 2.2

    :param percents: a list of values summing up 100. 
    :param width: width of the piechart 
    :param height: height of the piechart
    :param colors: a list of colors (same length as percents)
   
    """
    def __init__(self, values, deviations=None, width=200, height=100, colors=None, labels=None, min_value=0, max_value=None):
        Face.__init__(self)
        self.type = "item"
        self.item = None
        self.values = values
        if not deviations:
            self.deviations = [0] * len(values)
        else:
            self.deviations = deviations

        if not colors:
            colors = COLOR_SCHEMES["paired"]
        self.colors =  colors
       
        
        self.width = width
        self.height = height
        self.labels = labels
        self.max_value = max_value
        self.min_value = min_value
        self.margin_left = 1
        self.margin_right = 1
        self.margin_top = 2
        self.margin_bottom = 2
        
    def update_items(self):
        self.item = _BarChartItem(self.values, self.deviations, self.width,
                                  self.height, self.colors, self.labels, 
                                  self.min_value, self.max_value)
        
    def _width(self):
        return self.item.rect().width()

    def _height(self):
        return self.item.rect().height()


class _BarChartItem(QGraphicsRectItem):
    def __init__(self, values, deviations, width, height, colors, labels, min_value, max_value):
        QGraphicsRectItem.__init__(self, 0, 0, width, height)
        self.values = values
        self.colors = colors
        self.width = width
        self.height = height
        self.draw_border = False
        self.draw_grid = False
        self.draw_scale = True
        self.labels = labels
        self.max_value = max_value
        self.min_value = min_value
        self.deviations = deviations
        
    def paint(self, p, option, widget):
        colors = self.colors
        values = self.values
        deviations = self.deviations

        spacer = 3
        spacing_length = (spacer*(len(values)-1))
        height=  self.height 
        
        if self.max_value is None:
            max_value = max([v+d for v,d in zip(values, deviations) if isfinite(v)])
        else:
            max_value = self.max_value

        if self.min_value is None:
            min_value = min([v+d for v,d in zip(values, deviations) if isfinite(v)])
        else:
            min_value = 0
            
        scale_length = 0
        scale_margin = 2
        if self.draw_scale: 
            p.setFont(QFont("Verdana", 8))
            max_string = "%g" %max_value
            min_string = "%g" %min_value
            fm = QFontMetrics(p.font())
            max_string_metrics = fm.boundingRect(QRect(), \
                                                 Qt.AlignLeft, \
                                                 max_string)
            min_string_metrics = fm.boundingRect(QRect(), \
                                                 Qt.AlignLeft, \
                                                 min_string)
            scale_length = scale_margin + max(max_string_metrics.width(),
                              min_string_metrics.width())
        

        real_width = self.width - scale_length
        x_alpha = float((real_width - spacing_length) / (len(values))) 
        if x_alpha < 1:
            raise ValueError("BarChartFace is too small")
        
        y_alpha = float ( (height-1) / float(max_value - min_value) )
        x = 0 
        y  = 0

        # Mean and quartiles y positions
        mean_line_y = y + height / 2
        line2_y     = mean_line_y  + height/4
        line3_y     = mean_line_y - height/4

        if self.draw_border:
            p.setPen(QColor("black"))
            p.drawRect(x, y, real_width + scale_margin - 1 , height)
            
        if self.draw_scale: 
            p.drawText(real_width + scale_margin, max_string_metrics.height(), max_string)
            p.drawText(real_width + scale_margin, height - 2, min_string)
            p.drawLine(real_width + scale_margin - 1, 0, real_width + scale_margin - 1, height)
            p.drawLine(real_width + scale_margin - 1, 0, real_width + scale_margin + 2, y)
            p.drawLine(real_width + scale_margin - 1, height, real_width + scale_margin + 2, height)
            
        if self.draw_grid: 
            dashedPen = QPen(QBrush(QColor("#ddd")), 0)
            dashedPen.setStyle(Qt.DashLine)
            p.setPen(dashedPen)
            p.drawLine(x+1, mean_line_y, real_width - 2, mean_line_y )
            p.drawLine(x+1, line2_y, real_width - 2, line2_y )
            p.drawLine(x+1, line3_y, real_width - 2, line3_y )

        # Draw bars
        for pos in xrange(len(values)):
            # first and second X pixel positions
            x1 = x
            x = x1 + x_alpha + spacer

            std =  deviations[pos]
            val = values[pos]

            # If nan value, skip
            if not isfinite(val):
                continue

            color = QColor(colors[pos])
            # mean bar high
            mean_y1     = int((val - min_value) * y_alpha)
            # Draw bar border
            p.setPen(QColor("black"))

            # Fill bar with custom color
            p.fillRect(x1, height-mean_y1, x_alpha, mean_y1 - 1, QBrush(color))

            # Draw error bars
            if std != 0:
                dev_up_y1   = int((val + std - min_value) * y_alpha)
                dev_down_y1 = int((val - std - min_value) * y_alpha)
                center_x = x1 + (x_alpha / 2)
                p.drawLine(center_x, height - dev_up_y1, center_x, height - dev_down_y1)
                p.drawLine(center_x + 1, height - dev_up_y1, center_x -1, height - dev_up_y1)
                p.drawLine(center_x + 1, height - dev_down_y1, center_x -1, height - dev_down_y1)

            if self.labels: 
                p.save()
                p.translate(x1, -height-30)
                p.rotate(90)
                p.drawText(0, 0, str(self.labels[pos]))
                p.restore()


class QGraphicsTriangleItem(QGraphicsPolygonItem):
    def __init__(self, width, height, orientation=1):
        tri = QPolygonF()
        if orientation == 1:
            tri.append(QPointF(0, 0))
            tri.append(QPointF(0, height))
            tri.append(QPointF(width, height / 2.0))
            tri.append(QPointF(0, 0))
        elif orientation == 2:
            tri.append(QPointF(0, 0))
            tri.append(QPointF(width, 0))
            tri.append(QPointF(width / 2.0, height))
            tri.append(QPointF(0, 0))
        elif orientation == 3:
            tri.append(QPointF(0, height / 2.0))
            tri.append(QPointF(width, 0))
            tri.append(QPointF(width, height))
            tri.append(QPointF(0, height / 2.0))
        elif orientation == 4:
            tri.append(QPointF(0, height))
            tri.append(QPointF(width, height))
            tri.append(QPointF(width / 2.0, 0))
            tri.append(QPointF(0, height))
                       
        QGraphicsPolygonItem.__init__(self, tri)

class QGraphicsDiamondItem(QGraphicsPolygonItem):
    def __init__(self, width, height):
        pol = QPolygonF()
        pol.append(QPointF(width / 2.0, 0))
        pol.append(QPointF(width, height / 2.0))
        pol.append(QPointF(width / 2.0, height))
        pol.append(QPointF(0, height / 2.0))
        pol.append(QPointF(width / 2.0, 0))
        QGraphicsPolygonItem.__init__(self, pol)

class QGraphicsRoundRectItem(QGraphicsRectItem):
    def __init__(self, *args, **kargs):
        QGraphicsRectItem.__init__(self, *args, **kargs)
    def paint(self, p, option, widget):
        p.setPen(self.pen())
        p.setBrush(self.brush())
        p.drawRoundedRect(self.rect(), 3, 3)

class SequenceItem(QGraphicsRectItem):
    def __init__(self, seq, seqtype="aa", poswidth=1, posheight=10,
                 draw_text=False):
        QGraphicsRectItem.__init__(self)
        self.seq = seq
        self.seqtype = seqtype
        self.poswidth = poswidth
        self.posheight = posheight
        self.draw_text = draw_text
        if seqtype == "aa":
            self.fg = _aafgcolors
            self.bg = _aabgcolors
        elif seqtype == "nt":
            self.fg = _ntfgcolors
            self.bg = _ntbgcolors
        self.setRect(0, 0, len(seq) * poswidth, posheight)

    def paint(self, p, option, widget):
        x, y = 0, 0
        fsize = (min(self.poswidth, self.posheight) - 2)
        p.setFont(QFont("Courier", fsize))
        p.setPen(QColor("black"))
        for letter in self.seq:
            br = QBrush(QColor(self.bg.get(letter, "white")))
            p.fillRect(x, 0, self.poswidth, self.posheight, br)
            if letter == "-" or letter == ".":
                p.drawLine(x, self.posheight/2, x+self.poswidth, self.posheight/2)
            elif self.draw_text and self.poswidth > 8:
                p.drawText(x + 2, self.posheight - 2, letter)
            x += self.poswidth
            
class SeqMotifFace(StaticItemFace):
    """.. versionadded:: 2.2

    Creates a face based on an amino acid or nucleotide sequence and a
    list of motif regions.

    :param None seq: a text string containing an aa or nt sequence. If
        not provided, ``seq`` and ``compactseq`` motif modes will not be
        available.

    :param None motifs: a list of motif regions referred to original
        sequence. Each motif is defined as a list containing the
        following information:

        ::
    
          motifs = [[seq.start, seq.end, shape, width, height, fgcolor, bgcolor],
                   [seq.start, seq.end, shape, width, height, fgcolor, bgcolor],
                   ...
                  ]
    
        Where:
    
         * **seq.start:** Motif start position referred to the full sequence
         * **seq.end:** Motif end position referred to the full sequence
         * **shape:** Shape used to draw the motif. Available values are:
    
            * ``o`` = circle or ellipse
            * ``>``  = triangle (base to the left)
            * ``<``  = triangle (base to the left)
            * ``^``  = triangle (base at bottom)
            * ``v``  = triangle (base on top )
            * ``<>`` = diamond
            * ``[]`` = rectangle
            * ``()`` = round corner rectangle
            * ``seq`` = Show a color and the corresponding letter of each sequence position
            * ``compactseq`` = Show a color for each sequence position
               
         * **width:** total width of the motif (or sequence position width if seq motif type)
         * **height:** total height of the motif (or sequence position height if seq motif type)
         * **fgcolor:** color for the motif shape border
         * **bgcolor:** motif background color. Color code or name can be preceded with the "rgradient:" tag to create a radial gradient effect.

    :param line intermotif_format: How should spaces among motifs be filled. Available values are: "line", "blank", "none" and "seq", "compactseq".
    :param none seqtail_format: How should remaining tail sequence be drawn. Available values are: "line", "seq", "compactseq" or "none"
    :param compactseq seq_format: How should sequence be rendered in case no motif regions are provided. Available values are: "seq" and "compactseq"
    """

    def __init__(self, seq=None, motifs=None, seqtype="aa",
                 intermotif_format="line", seqtail_format="none",
                 seq_format="compactseq"):
        
        StaticItemFace.__init__(self, None)
        self.seq  = seq or []
        self.motifs = motifs
        self.intermotif_format = intermotif_format
        self.seqtail_format = seqtail_format
        self.seq_format = seq_format
        if seqtype == "aa":
            self.fg = _aafgcolors
            self.bg = _aabgcolors
        elif seqtype == "nt":
            self.fg = _ntfgcolors
            self.bg = _ntbgcolors

        self.build_regions()

    def build_regions(self): 
        # Sort regions
        seq = self.seq or []
        motifs = self.motifs
        if not motifs:
            if self.seq_format == "seq":
                motifs = [[1, len(seq), "seq", 10, 10, None, None]]
            elif self.seq_format == "compactseq":
                motifs = [[1, len(seq), "compactseq", 1, 10, None, None]]
        motifs.sort()
        intermotif = self.intermotif_format
        self.regions = []
        current_pos = 0
        end = 0
        for mf in motifs:
            start, end, typ, w, h, fg, bg = mf
            start -= 1
            if start < current_pos:
                print current_pos, start, mf
                raise ValueError("Overlaping motifs are not supported")
            if start > current_pos:
                if intermotif == "blank": 
                    self.regions.append([current_pos, start, " ", 1, 1, None, None])
                elif intermotif == "line":
                    self.regions.append([current_pos, start, "-", 1, 1, "black", None])
                elif intermotif == "seq":
                    # Colors are read from built-in dictionary
                    self.regions.append([current_pos, start, "seq", 10, 10, None, None])
                elif intermotif == "compactseq":
                    # Colors are read from built-in dictionary
                    self.regions.append([current_pos, start, "compactseq", 1, 10, None, None])
                elif intermotif == "none":
                    self.regions.append([current_pos, start, " ", 0, 0, None, None]) 
            self.regions.append(mf)
            current_pos = end

        if len(seq) > end:
            if self.seqtail_format == "line":
                self.regions.append([end, len(seq), "-", 1, 1, "black", None])
            elif self.seqtail_format == "seq":
                self.regions.append([end, len(seq), "seq", 10, 10, None, None])
            elif self.seqtail_format == "compactseq":
                self.regions.append([end, len(seq), "compactseq", 1, 10, None, None])
                
    def update_items(self):
        self.item = QGraphicsRectItem()
        max_h = max([r[4] for r in self.regions])
        y_center = max_h / 2
        width = 0
        for start, end, typ, w, h, fg, bg in self.regions:
            y_start = y_center - (h/2)
            if typ == "-":
                w = w * (end - start)
                x_end = width + w
                i = QGraphicsLineItem(width, y_center, x_end, y_center)
            elif typ == " ":
                w = w * (end - start)
                i = None
            elif typ == "o":
                i = QGraphicsEllipseItem(width, y_start, w, h)
            elif typ == ">":
                i = QGraphicsTriangleItem(w, h, orientation=1)
                i.setPos(width, y_start)
            elif typ == "v":
                i = QGraphicsTriangleItem(w, h, orientation=2)
                i.setPos(width, y_start)
            elif typ == "<":
                i = QGraphicsTriangleItem(w, h, orientation=3)
                i.setPos(width, y_start)
            elif typ == "^":
                i = QGraphicsTriangleItem(w, h, orientation=4)
                i.setPos(width, y_start)
            elif typ == "<>":
                i = QGraphicsDiamondItem(w, h)
                i.setPos(width, y_start)
            elif typ == "[]":
                i = QGraphicsRectItem(width, y_start, w, h)
            elif typ == "()":
                i = QGraphicsRoundRectItem(width, y_start, w, h)
            elif typ == "seq" and self.seq:
                i = SequenceItem(self.seq[start:end], poswidth=w,
                                 posheight=h, draw_text=True)
                w = i.rect().width()
                h = i.rect().height()
                i.setPos(width, y_center - (h/2.0))
            elif typ == "compactseq" and self.seq:
                i = SequenceItem(self.seq[start:end], poswidth=w,
                                 posheight=h, draw_text=False)
                w = i.rect().width()
                h = i.rect().height()
                i.setPos(width, y_center - (h/2.0))
            else:
                i = QGraphicsSimpleTextItem("?")
                
            if i: 
                i.setParentItem(self.item)
            if bg:
                if bg.startswith("rgradient:"):
                    rect = i.boundingRect()
                    gr = QRadialGradient(rect.center(), rect.width()/2)
                    gr.setColorAt(0, QColor("white"))
                    bg = bg.replace("rgradient:", "")
                    gr.setColorAt(1, QColor(bg))
                    i.setBrush(gr)
                else:
                    i.setBrush(QColor(bg))
            if fg:
                i.setPen(QColor(fg))
            width += w
            
        self.item.setRect(0, 0, width, max_h)
        self.item.setPen(QPen(Qt.NoPen))


<<<<<<< HEAD
class SequencePlotFace(StaticItemFace):
    """
    To draw plots, usually correlated to columns in alignment
    
    :argument values : a list of values
    :argument None errors : a list of errors associated to each value. elements of the list can contain a list with lower and upper error, if they are different.
    :argument None colors : a list of colors associated to each value
    :argument None header : a title for the plot
    :argument bar kind : kind of plot, one of bar, curve or sticks.
    :argument None fsize : font size for header and labels
    :argument 100 height : height of the plot (excluding labels)
    :argument None hlines : list of y values of horizontal dashed lines to be drawn across plot
    :argument None hlines_col: list of colors associated to each horizontal line
    :argument None col_width : width of a column in the alignment
    :argument red error_col : color of error bars
    """
    def __init__(self, values, errors=None, colors=None, header='',
                 fsize=9, height = 100, hlines=None, kind='bar',
                 hlines_col = None, extras=None, col_width=11,
                 ylim=None, xlabel='', ylabel=''):
        
        self.col_w = float(col_width)
        self.height = height
        self.values = [float(v) for v in values]
        self.width = self.col_w * len (self.values)
        self.errors = errors if errors else []
        self.colors = colors if colors else ['gray'] * len(self.values)
        self.header = header
        self.fsize = fsize
        if ylim:
            self.ylim = tuple((float(y) for y in ylim))
        else:
            dif = (max(self.values) - min(self.values))/20
            if dif >= 1:
                self.ylim = (int(min(self.values)-0.5), int(max(self.values)+0.5))
            else:
                from math import log10
                exp = str(-int(log10(min(self.values))-0.5))
                self.ylim = (float(int(min(self.values)*float('1e'+exp)-0.5))/float('1e'+exp),
                             float(int(max(self.values)/float('1e'+exp)+0.5))/float('1e'+exp))
        self.xlabel = xlabel
        self.ylabel = ylabel

        if self.errors:
            if type(self.errors[0]) is list or type(self.errors[0]) is tuple:
                self._up_err = [float(e[1]) for e in self.errors]
                self._dw_err = [float(-e[0]) for e in self.errors]
            else:
                self._up_err = [float(e) for e in self.errors]
                self._dw_err = [float(-e) for e in self.errors]
        if kind == 'bar':
            self.draw_fun = self.draw_bar
        elif kind == 'stick':
            self.draw_fun = self.draw_stick
        elif kind == 'curve':
            self.draw_fun = self.draw_curve
        else:
            raise('kind %s not yet implemented... ;)'%kind)
        
        self.hlines = [float(h) for h in hlines] if hlines else [1.0]
        self.hlines_col = hlines_col if hlines_col else ['black']*len(self.hlines)

        self.extras = extras if extras else ['']
        if len (self.extras) != len (self.values):
            self.extras = ['']
        
        super(SequencePlotFace,
              self).__init__(QtGui.QGraphicsRectItem(-40, 0, self.width+40,
                                                     self.height+50))
        self.item.setPen(QtGui.QPen(QtGui.QColor('white')))

    def update_items(self):
        # draw lines
        for line, col in zip(self.hlines, self.hlines_col):
            self.draw_hlines(line, col)
        # draw plot
        width = self.col_w
        for i, val in enumerate(self.values):
            self.draw_fun(width * i + self.col_w / 2 , val, i)
        # draw error bars
        if self.errors:
            for i in range(len(self.errors)):
                self.draw_errors(width * i + self.col_w / 2 , i)
        # draw x axis
        self.draw_x_axis()
        # draw y axis
        self.draw_y_axis()
        # put header
        self.write_header()

    def write_header(self):
        text = QtGui.QGraphicsSimpleTextItem(self.header)
        text.setFont(QtGui.QFont("Arial", self.fsize))
        text.setParentItem(self.item)
        text.setPos(0, 5)
        
    def draw_y_axis(self):
        lineItem = QtGui.QGraphicsLineItem(0, self.coordY(self.ylim[0]),
                                           0, self.coordY(self.ylim[1]),
                                           parent=self.item)
        lineItem.setPen(QtGui.QPen(QtGui.QColor('black')))
        lineItem.setZValue(10)
        max_w = 0
        for y in set(self.hlines + list(self.ylim)):
            lineItem = QtGui.QGraphicsLineItem(0, self.coordY(y),
                                               -5, self.coordY(y),
                                               parent=self.item)
            lineItem.setPen(QtGui.QPen(QtGui.QColor('black')))
            lineItem.setZValue(10)
            text = QtGui.QGraphicsSimpleTextItem(str(y))
            text.setFont(QtGui.QFont("Arial", self.fsize-2))
            text.setParentItem(self.item)
            tw = text.boundingRect().width()
            max_w = tw if tw > max_w else max_w
            th = text.boundingRect().height()
            # Center text according to masterItem size
            text.setPos(-tw - 5, self.coordY(y)-th/2)
        if self.ylabel:
            text = QtGui.QGraphicsSimpleTextItem(self.ylabel)
            text.setFont(QtGui.QFont("Arial", self.fsize-1))
            text.setParentItem(self.item)
            text.rotate(-90)
            tw = text.boundingRect().width()
            th = text.boundingRect().height()
            # Center text according to masterItem size
            text.setPos(-th -5-max_w, tw/2+self.coordY(sum(self.ylim)/2))
      
    def draw_x_axis(self):
        lineItem = QtGui.QGraphicsLineItem(self.col_w/2,
                                           self.coordY(self.ylim[0])+2,
                                           self.width-self.col_w/2,
                                           self.coordY(self.ylim[0])+2,
                                           parent=self.item)
        lineItem.setPen(QtGui.QPen(QtGui.QColor('black')))
        lineItem.setZValue(10)
        all_vals = range(0, len(self.values), 5)
        if (len(self.values)-1)%5:
            all_vals += [len(self.values)-1]
        for x in all_vals:
            lineItem = QtGui.QGraphicsLineItem(0, self.coordY(self.ylim[0])+2,
                                               0, self.coordY(self.ylim[0])+6,
                                               parent=self.item)
            lineItem.setX(x*self.col_w + self.col_w/2)
            lineItem.setPen(QtGui.QPen(QtGui.QColor('black')))
            lineItem.setZValue(10)
            text = QtGui.QGraphicsSimpleTextItem(str(x))
            text.setFont(QtGui.QFont("Arial", self.fsize-2))
            text.setParentItem(self.item)
            tw = text.boundingRect().width()
            # Center text according to masterItem size
            text.setPos(x*self.col_w-tw/2 + self.col_w/2,
                        self.coordY(self.ylim[0])+6)
        
    def coordY(self, y):
        """
return the transformation of Y according to mean value
(that is last element of lines)
"""
        y_offset = 30
        if self.ylim[1] <= y: return y_offset
        if self.ylim[1] == 0: return self.height + y_offset
        if self.ylim[0] >= y: return self.height + y_offset
        #return self.height - y * self.height / self.ylim[1]
        return self.height + y_offset - (y-self.ylim[0]) / (self.ylim[1]-self.ylim[0]) * self.height
            
    def draw_hlines (self, line, col):
        lineItem = QtGui.QGraphicsLineItem(0, self.coordY(line),
                                           self.width, self.coordY(line),
                                           parent=self.item)
        lineItem.setPen(QtGui.QPen(QtGui.QColor(col), 1, QtCore.Qt.DashLine))
        lineItem.setZValue(10)

    def draw_bar(self, x, y, i):
        h = self.coordY(self.ylim[0])#self.height
        coordY = self.coordY
        item = self.item
        # if value stands out of bound
        if y < self.ylim[0]: return
        if y < self.ylim[1]:
            # left line
            lineItem = QtGui.QGraphicsLineItem(0, h, 0, coordY(y), parent=item)
            lineItem.setX(x-3)
            lineItem.setPen(QtGui.QPen(QtGui.QColor(self.colors[i]),2))
            # right line
            lineItem = QtGui.QGraphicsLineItem(0, h, 0, coordY(y), parent=item)
            lineItem.setX(x+3)
            lineItem.setPen(QtGui.QPen(QtGui.QColor(self.colors[i]),2))
            # top line
            lineItem = QtGui.QGraphicsLineItem(0, coordY(y), 6, coordY(y), parent=item)
            lineItem.setX(x-3)
            lineItem.setPen(QtGui.QPen(QtGui.QColor(self.colors[i]),2))
        else:
            # lower left line
            lineItem = QtGui.QGraphicsLineItem(0, h, 0, coordY(y), parent=item)
            lineItem.setX(x-3)
            lineItem.setPen(QtGui.QPen(QtGui.QColor(self.colors[i]),2))
            # lower right line
            lineItem = QtGui.QGraphicsLineItem(0, h, 0, coordY(y), parent=item)
            lineItem.setX(x+3)
            lineItem.setPen(QtGui.QPen(QtGui.QColor(self.colors[i]),2))
            # upper left line
            lineItem = QtGui.QGraphicsLineItem(0, coordY(y)-4, 0, coordY(y)-7, parent=item)
            lineItem.setX(x-3)
            lineItem.setPen(QtGui.QPen(QtGui.QColor(self.colors[i]),2))
            # upper right line
            lineItem = QtGui.QGraphicsLineItem(0, coordY(y)-4, 0, coordY(y)-7, parent=item)
            lineItem.setX(x+3)
            lineItem.setPen(QtGui.QPen(QtGui.QColor(self.colors[i]),2))
            # top line
            lineItem = QtGui.QGraphicsLineItem(0, coordY(y)-7, 6, coordY(y)-7, parent=item)
            lineItem.setX(x-3)
            lineItem.setPen(QtGui.QPen(QtGui.QColor(self.colors[i]),2))
        
    def draw_stick(self, x, y, i):
        lineItem = QtGui.QGraphicsLineItem(0, self.coordY(self.ylim[0]),
                                           0, self.coordY(y),
                                           parent=self.item)
        lineItem.setX(x)
        lineItem.setPen(QtGui.QPen(QtGui.QColor(self.colors[i]),2))

    def draw_errors(self, x, i):
        lower = self.values[i]+self._dw_err[i]
        upper = self.values[i]+self._up_err[i]
        lineItem = QtGui.QGraphicsLineItem(0, self.coordY(lower), 0,
                                           self.coordY(upper), parent=self.item)
        lineItem.setX(x)
        lineItem.setPen(QtGui.QPen(QtGui.QColor('black'),1))
        
    def draw_curve(self, x, y, i):
        # top line
        lineItem = QtGui.QGraphicsLineItem(0, self.coordY(y), 4,
                                           self.coordY(y), parent=self.item)
        lineItem.setX(x-2)
        lineItem.setPen(QtGui.QPen(QtGui.QColor(self.colors[i]),2))
        if i > 0:
            prev = self.values[i-1] if i>0 else self.values[i]
            lineItem = QtGui.QGraphicsLineItem(0, self.coordY(prev), self.col_w-4,
                                               self.coordY(y), parent=self.item)
            lineItem.setX(x - self.col_w+2)
            lineItem.setPen(QtGui.QPen(QtGui.QColor(self.colors[i]),2))


class SequenceFace(StaticItemFace, Face):
    """ Creates a new molecular sequence face object.


:argument seq: Sequence string to be drawn
:argument seqtype: Type of sequence: "nt" or "aa"
:argument fsize: Font size, (default=10)

You can set custom colors for amino-acids or nucleotides:

:argument None codon : a string that corresponds to the reverse translation of the amino-acid sequence
:argument None col_w : width of the column (if col_w is lower than font size, letter wont be displayed)
:argument None fg_colors : dictionary of colors for foreground, with as keys each possible character in sequences, and as value the colors
:argument None bg_colors : dictionary of colors for background, with as keys each possible character in sequences, and as value the colors
:argument 3 alt_col_w : works together with special_col option, defines the width of given columns
:argument None special_col : list of lists containing the bounds of columns to be displayed with alt_col_w as width
:argument False interactive : more info can be displayed when mouse over sequence

"""
    def __init__(self, seq, seqtype="aa", fsize=10,
                 fg_colors=None, bg_colors=None,
                 codon=None, col_w=None, alt_col_w=3,
                 special_col=None, interactive=False):
        self.seq = seq
        self.codon = codon
        self.fsize = fsize
        self.style = seqtype
        self.col_w = float(self.fsize + 1) if col_w is None else float(col_w)
        self.alt_col_w = float(alt_col_w)
        self.special_col = special_col if special_col else []
        self.width = 0 # will store the width of the whole sequence
        self.interact = interactive

        if self.style == "aa":
            if not fg_colors:
                fg_colors = _aafgcolors
            if not bg_colors:
                bg_colors = _aabgcolors
        else:
            if not fg_colors:
                fg_colors = _ntfgcolors
            if not bg_colors:
                bg_colors = _ntbgcolors

        self.fg_col = self.__init_col(fg_colors)
        self.bg_col = self.__init_col(bg_colors)
            
        # for future?
        self.row_h = 13.0

        super(SequenceFace,
              self).__init__(QtGui.QGraphicsRectItem(0, 0, self.width,
                                                     self.row_h))

    def __init_col(self, color_dic):
        """to speed up the drawing of colored rectangles and characters"""
        new_color_dic = {}
        for car in color_dic:
            new_color_dic[car] = QtGui.QBrush(QtGui.QColor(color_dic[car]))
        return new_color_dic
        
    def update_items(self):
        #self.item = QGraphicsRectItem(0,0,self._total_w, self.row_h)
        seq_width = 0
        nopen = QtGui.QPen(QtCore.Qt.NoPen)
        font = QtGui.QFont("Courier", self.fsize)
        rect_cls = self.InteractiveLetterItem if self.interact \
                   else QtGui.QGraphicsRectItem
        for i, letter in enumerate(self.seq):
            width = self.col_w
            for m in self.special_col:
                if m[0] < i <= m[1]:
                    width = self.alt_col_w
                    break
            #load interactive item if called correspondingly
            rectItem = rect_cls(0, 0, width, self.row_h, parent=self.item)
            rectItem.setX(seq_width) # to give correct X to children item
            rectItem.setBrush(self.bg_col[letter])
            rectItem.setPen(nopen)
            if self.interact:
                if self.codon:
                    rectItem.codon = '%s, %d: %s' % (self.seq[i], i,
                                                     self.codon[i*3:i*3+3])
                else:
                    rectItem.codon = '%s, %d' % (self.seq[i], i)
            # write letter if enough space
            if width >= self.fsize:
                text = QtGui.QGraphicsSimpleTextItem(letter, parent=rectItem)
                text.setFont(font)
                text.setBrush(self.fg_col[letter])
                # Center text according to rectItem size
                tw = text.boundingRect().width()
                th = text.boundingRect().height()
                text.setPos((width - tw)/2, (self.row_h - th)/2)
            seq_width += width
        self.width = seq_width
    class InteractiveLetterItem(QtGui.QGraphicsRectItem):
        """This is a class"""
        def __init__(self, *arg, **karg):
            QtGui.QGraphicsRectItem.__init__(self, *arg, **karg)
            self.codon = None
            self.label = None
            self.setAcceptsHoverEvents(True)
    
        def hoverEnterEvent (self, e):
            """ when mouse is over"""
            if not self.label:
                self.label = QtGui.QGraphicsRectItem(parent=self)
                #self.label.setY(-18)
                self.label.setX(11)
                self.label.setBrush(QtGui.QBrush(QtGui.QColor("white")))
                self.label.text = QtGui.QGraphicsSimpleTextItem(parent=self.label)
    
            self.setZValue(1)
            self.label.text.setText(self.codon)
            self.label.setRect(self.label.text.boundingRect())
            self.label.setVisible(True)
    
        def hoverLeaveEvent(self, e):
            """when mouse leaves area"""
            if self.label:
                self.label.setVisible(False)
                self.setZValue(0)
=======
        
>>>>>>> 1d08d1db
<|MERGE_RESOLUTION|>--- conflicted
+++ resolved
@@ -98,12 +98,7 @@
 __all__ = ["Face", "TextFace", "AttrFace", "ImgFace",
            "ProfileFace", "SequenceFace", "TreeFace",
            "RandomFace", "DynamicItemFace", "StaticItemFace",
-<<<<<<< HEAD
-           "CircleFace", "PieChartFace", "BarChartFace",
-           "SequencePlotFace"]
-=======
            "CircleFace", "PieChartFace", "BarChartFace", "SeqMotifFace"]
->>>>>>> 1d08d1db
 
 class Face(object):
     """Base Face object. All Face types (i.e. TextFace, SeqMotifFace,
@@ -795,7 +790,6 @@
             return float(v)
 
 
-
 class OLD_SequenceFace(Face):
     """ Creates a new molecular sequence face object.
 
@@ -1065,7 +1059,6 @@
     """
     def __init__(self, percents, width, height, colors=None, line_color=None):
         Face.__init__(self)
-        print round(sum(percents))
         if round(sum(percents)) > 100:
             raise ValueError("PieChartItem: percentage values > 100")
 
@@ -1445,78 +1438,35 @@
                 self.regions.append([end, len(seq), "seq", 10, 10, None, None])
             elif self.seqtail_format == "compactseq":
                 self.regions.append([end, len(seq), "compactseq", 1, 10, None, None])
-                
-    def update_items(self):
-        self.item = QGraphicsRectItem()
-        max_h = max([r[4] for r in self.regions])
-        y_center = max_h / 2
-        width = 0
-        for start, end, typ, w, h, fg, bg in self.regions:
-            y_start = y_center - (h/2)
-            if typ == "-":
-                w = w * (end - start)
-                x_end = width + w
-                i = QGraphicsLineItem(width, y_center, x_end, y_center)
-            elif typ == " ":
-                w = w * (end - start)
-                i = None
-            elif typ == "o":
-                i = QGraphicsEllipseItem(width, y_start, w, h)
-            elif typ == ">":
-                i = QGraphicsTriangleItem(w, h, orientation=1)
-                i.setPos(width, y_start)
-            elif typ == "v":
-                i = QGraphicsTriangleItem(w, h, orientation=2)
-                i.setPos(width, y_start)
-            elif typ == "<":
-                i = QGraphicsTriangleItem(w, h, orientation=3)
-                i.setPos(width, y_start)
-            elif typ == "^":
-                i = QGraphicsTriangleItem(w, h, orientation=4)
-                i.setPos(width, y_start)
-            elif typ == "<>":
-                i = QGraphicsDiamondItem(w, h)
-                i.setPos(width, y_start)
-            elif typ == "[]":
-                i = QGraphicsRectItem(width, y_start, w, h)
-            elif typ == "()":
-                i = QGraphicsRoundRectItem(width, y_start, w, h)
-            elif typ == "seq" and self.seq:
-                i = SequenceItem(self.seq[start:end], poswidth=w,
-                                 posheight=h, draw_text=True)
-                w = i.rect().width()
-                h = i.rect().height()
-                i.setPos(width, y_center - (h/2.0))
-            elif typ == "compactseq" and self.seq:
-                i = SequenceItem(self.seq[start:end], poswidth=w,
-                                 posheight=h, draw_text=False)
-                w = i.rect().width()
-                h = i.rect().height()
-                i.setPos(width, y_center - (h/2.0))
-            else:
-                i = QGraphicsSimpleTextItem("?")
-                
-            if i: 
-                i.setParentItem(self.item)
-            if bg:
-                if bg.startswith("rgradient:"):
-                    rect = i.boundingRect()
-                    gr = QRadialGradient(rect.center(), rect.width()/2)
-                    gr.setColorAt(0, QColor("white"))
-                    bg = bg.replace("rgradient:", "")
-                    gr.setColorAt(1, QColor(bg))
-                    i.setBrush(gr)
-                else:
-                    i.setBrush(QColor(bg))
-            if fg:
-                i.setPen(QColor(fg))
-            width += w
-            
-        self.item.setRect(0, 0, width, max_h)
-        self.item.setPen(QPen(Qt.NoPen))
-
-
-<<<<<<< HEAD
+
+
+
+
+def make_regions(seq, motifs):
+    poswidth = 2
+    posheight = 4
+    motifposwidth = 12
+    motifposheight = 12
+    
+    #Sort regions
+    regions = []
+    current_pos = 0
+    end = 0
+    for mf in motifs:
+        start, end = mf
+        start -= 1
+        if start < current_pos:
+            print current_pos, start, mf
+            raise ValueError("Overlaping motifs are not supported")
+        if start > current_pos:
+            regions.append([current_pos, start, "s"])
+        regions.append([start, end, "m"])
+        current_pos = end
+    if len(seq) > end:
+        regions.append([end, len(seq), "s"])
+    
+    return regions
+
 class SequencePlotFace(StaticItemFace):
     """
     To draw plots, usually correlated to columns in alignment
@@ -1584,9 +1534,9 @@
             self.extras = ['']
         
         super(SequencePlotFace,
-              self).__init__(QtGui.QGraphicsRectItem(-40, 0, self.width+40,
+              self).__init__(QGraphicsRectItem(-40, 0, self.width+40,
                                                      self.height+50))
-        self.item.setPen(QtGui.QPen(QtGui.QColor('white')))
+        self.item.setPen(QPen(QColor('white')))
 
     def update_items(self):
         # draw lines
@@ -1608,26 +1558,26 @@
         self.write_header()
 
     def write_header(self):
-        text = QtGui.QGraphicsSimpleTextItem(self.header)
-        text.setFont(QtGui.QFont("Arial", self.fsize))
+        text = QGraphicsSimpleTextItem(self.header)
+        text.setFont(QFont("Arial", self.fsize))
         text.setParentItem(self.item)
         text.setPos(0, 5)
         
     def draw_y_axis(self):
-        lineItem = QtGui.QGraphicsLineItem(0, self.coordY(self.ylim[0]),
-                                           0, self.coordY(self.ylim[1]),
-                                           parent=self.item)
-        lineItem.setPen(QtGui.QPen(QtGui.QColor('black')))
+        lineItem = QGraphicsLineItem(0, self.coordY(self.ylim[0]),
+                                     0, self.coordY(self.ylim[1]),
+                                     parent=self.item)
+        lineItem.setPen(QPen(QColor('black')))
         lineItem.setZValue(10)
         max_w = 0
         for y in set(self.hlines + list(self.ylim)):
-            lineItem = QtGui.QGraphicsLineItem(0, self.coordY(y),
+            lineItem = QGraphicsLineItem(0, self.coordY(y),
                                                -5, self.coordY(y),
                                                parent=self.item)
-            lineItem.setPen(QtGui.QPen(QtGui.QColor('black')))
+            lineItem.setPen(QPen(QColor('black')))
             lineItem.setZValue(10)
-            text = QtGui.QGraphicsSimpleTextItem(str(y))
-            text.setFont(QtGui.QFont("Arial", self.fsize-2))
+            text = QGraphicsSimpleTextItem(str(y))
+            text.setFont(QFont("Arial", self.fsize-2))
             text.setParentItem(self.item)
             tw = text.boundingRect().width()
             max_w = tw if tw > max_w else max_w
@@ -1635,8 +1585,8 @@
             # Center text according to masterItem size
             text.setPos(-tw - 5, self.coordY(y)-th/2)
         if self.ylabel:
-            text = QtGui.QGraphicsSimpleTextItem(self.ylabel)
-            text.setFont(QtGui.QFont("Arial", self.fsize-1))
+            text = QGraphicsSimpleTextItem(self.ylabel)
+            text.setFont(QFont("Arial", self.fsize-1))
             text.setParentItem(self.item)
             text.rotate(-90)
             tw = text.boundingRect().width()
@@ -1645,25 +1595,25 @@
             text.setPos(-th -5-max_w, tw/2+self.coordY(sum(self.ylim)/2))
       
     def draw_x_axis(self):
-        lineItem = QtGui.QGraphicsLineItem(self.col_w/2,
+        lineItem = QGraphicsLineItem(self.col_w/2,
                                            self.coordY(self.ylim[0])+2,
                                            self.width-self.col_w/2,
                                            self.coordY(self.ylim[0])+2,
                                            parent=self.item)
-        lineItem.setPen(QtGui.QPen(QtGui.QColor('black')))
+        lineItem.setPen(QPen(QColor('black')))
         lineItem.setZValue(10)
         all_vals = range(0, len(self.values), 5)
         if (len(self.values)-1)%5:
             all_vals += [len(self.values)-1]
         for x in all_vals:
-            lineItem = QtGui.QGraphicsLineItem(0, self.coordY(self.ylim[0])+2,
+            lineItem = QGraphicsLineItem(0, self.coordY(self.ylim[0])+2,
                                                0, self.coordY(self.ylim[0])+6,
                                                parent=self.item)
             lineItem.setX(x*self.col_w + self.col_w/2)
-            lineItem.setPen(QtGui.QPen(QtGui.QColor('black')))
+            lineItem.setPen(QPen(QColor('black')))
             lineItem.setZValue(10)
-            text = QtGui.QGraphicsSimpleTextItem(str(x))
-            text.setFont(QtGui.QFont("Arial", self.fsize-2))
+            text = QGraphicsSimpleTextItem(str(x))
+            text.setFont(QFont("Arial", self.fsize-2))
             text.setParentItem(self.item)
             tw = text.boundingRect().width()
             # Center text according to masterItem size
@@ -1683,10 +1633,10 @@
         return self.height + y_offset - (y-self.ylim[0]) / (self.ylim[1]-self.ylim[0]) * self.height
             
     def draw_hlines (self, line, col):
-        lineItem = QtGui.QGraphicsLineItem(0, self.coordY(line),
+        lineItem = QGraphicsLineItem(0, self.coordY(line),
                                            self.width, self.coordY(line),
                                            parent=self.item)
-        lineItem.setPen(QtGui.QPen(QtGui.QColor(col), 1, QtCore.Qt.DashLine))
+        lineItem.setPen(QPen(QColor(col), 1, Qt.DashLine))
         lineItem.setZValue(10)
 
     def draw_bar(self, x, y, i):
@@ -1697,68 +1647,69 @@
         if y < self.ylim[0]: return
         if y < self.ylim[1]:
             # left line
-            lineItem = QtGui.QGraphicsLineItem(0, h, 0, coordY(y), parent=item)
+            lineItem = QGraphicsLineItem(0, h, 0, coordY(y), parent=item)
             lineItem.setX(x-3)
-            lineItem.setPen(QtGui.QPen(QtGui.QColor(self.colors[i]),2))
+            lineItem.setPen(QPen(QColor(self.colors[i]),2))
             # right line
-            lineItem = QtGui.QGraphicsLineItem(0, h, 0, coordY(y), parent=item)
+            lineItem = QGraphicsLineItem(0, h, 0, coordY(y), parent=item)
             lineItem.setX(x+3)
-            lineItem.setPen(QtGui.QPen(QtGui.QColor(self.colors[i]),2))
+            lineItem.setPen(QPen(QColor(self.colors[i]),2))
             # top line
-            lineItem = QtGui.QGraphicsLineItem(0, coordY(y), 6, coordY(y), parent=item)
+            lineItem = QGraphicsLineItem(0, coordY(y), 6, coordY(y), parent=item)
             lineItem.setX(x-3)
-            lineItem.setPen(QtGui.QPen(QtGui.QColor(self.colors[i]),2))
+            lineItem.setPen(QPen(QColor(self.colors[i]),2))
         else:
             # lower left line
-            lineItem = QtGui.QGraphicsLineItem(0, h, 0, coordY(y), parent=item)
+            lineItem = QGraphicsLineItem(0, h, 0, coordY(y), parent=item)
             lineItem.setX(x-3)
-            lineItem.setPen(QtGui.QPen(QtGui.QColor(self.colors[i]),2))
+            lineItem.setPen(QPen(QColor(self.colors[i]),2))
             # lower right line
-            lineItem = QtGui.QGraphicsLineItem(0, h, 0, coordY(y), parent=item)
+            lineItem = QGraphicsLineItem(0, h, 0, coordY(y), parent=item)
             lineItem.setX(x+3)
-            lineItem.setPen(QtGui.QPen(QtGui.QColor(self.colors[i]),2))
+            lineItem.setPen(QPen(QColor(self.colors[i]),2))
             # upper left line
-            lineItem = QtGui.QGraphicsLineItem(0, coordY(y)-4, 0, coordY(y)-7, parent=item)
+            lineItem = QGraphicsLineItem(0, coordY(y)-4, 0, coordY(y)-7, parent=item)
             lineItem.setX(x-3)
-            lineItem.setPen(QtGui.QPen(QtGui.QColor(self.colors[i]),2))
+            lineItem.setPen(QPen(QColor(self.colors[i]),2))
             # upper right line
-            lineItem = QtGui.QGraphicsLineItem(0, coordY(y)-4, 0, coordY(y)-7, parent=item)
+            lineItem = QGraphicsLineItem(0, coordY(y)-4, 0, coordY(y)-7, parent=item)
             lineItem.setX(x+3)
-            lineItem.setPen(QtGui.QPen(QtGui.QColor(self.colors[i]),2))
+            lineItem.setPen(QPen(QColor(self.colors[i]),2))
             # top line
-            lineItem = QtGui.QGraphicsLineItem(0, coordY(y)-7, 6, coordY(y)-7, parent=item)
+            lineItem = QGraphicsLineItem(0, coordY(y)-7, 6, coordY(y)-7, parent=item)
             lineItem.setX(x-3)
-            lineItem.setPen(QtGui.QPen(QtGui.QColor(self.colors[i]),2))
+            lineItem.setPen(QPen(QColor(self.colors[i]),2))
         
     def draw_stick(self, x, y, i):
-        lineItem = QtGui.QGraphicsLineItem(0, self.coordY(self.ylim[0]),
+        lineItem = QGraphicsLineItem(0, self.coordY(self.ylim[0]),
                                            0, self.coordY(y),
                                            parent=self.item)
         lineItem.setX(x)
-        lineItem.setPen(QtGui.QPen(QtGui.QColor(self.colors[i]),2))
+        lineItem.setPen(QPen(QColor(self.colors[i]),2))
 
     def draw_errors(self, x, i):
         lower = self.values[i]+self._dw_err[i]
         upper = self.values[i]+self._up_err[i]
-        lineItem = QtGui.QGraphicsLineItem(0, self.coordY(lower), 0,
+        lineItem = QGraphicsLineItem(0, self.coordY(lower), 0,
                                            self.coordY(upper), parent=self.item)
         lineItem.setX(x)
-        lineItem.setPen(QtGui.QPen(QtGui.QColor('black'),1))
+        lineItem.setPen(QPen(QColor('black'),1))
         
     def draw_curve(self, x, y, i):
         # top line
-        lineItem = QtGui.QGraphicsLineItem(0, self.coordY(y), 4,
+        lineItem = QGraphicsLineItem(0, self.coordY(y), 4,
                                            self.coordY(y), parent=self.item)
         lineItem.setX(x-2)
-        lineItem.setPen(QtGui.QPen(QtGui.QColor(self.colors[i]),2))
+        lineItem.setPen(QPen(QColor(self.colors[i]),2))
         if i > 0:
             prev = self.values[i-1] if i>0 else self.values[i]
-            lineItem = QtGui.QGraphicsLineItem(0, self.coordY(prev), self.col_w-4,
+            lineItem = QGraphicsLineItem(0, self.coordY(prev), self.col_w-4,
                                                self.coordY(y), parent=self.item)
             lineItem.setX(x - self.col_w+2)
-            lineItem.setPen(QtGui.QPen(QtGui.QColor(self.colors[i]),2))
-
-
+            lineItem.setPen(QPen(QColor(self.colors[i]),2))
+
+
+                
 class SequenceFace(StaticItemFace, Face):
     """ Creates a new molecular sequence face object.
 
@@ -1803,62 +1754,63 @@
             if not bg_colors:
                 bg_colors = _ntbgcolors
 
-        self.fg_col = self.__init_col(fg_colors)
-        self.bg_col = self.__init_col(bg_colors)
+        def __init_col(color_dic):
+            """to speed up the drawing of colored rectangles and characters"""
+            new_color_dic = {}
+            for car in color_dic:
+                new_color_dic[car] = QBrush(QColor(color_dic[car]))
+            return new_color_dic
+            
+        self.fg_col = __init_col(fg_colors)
+        self.bg_col = __init_col(bg_colors)
             
         # for future?
         self.row_h = 13.0
 
         super(SequenceFace,
-              self).__init__(QtGui.QGraphicsRectItem(0, 0, self.width,
-                                                     self.row_h))
-
-    def __init_col(self, color_dic):
-        """to speed up the drawing of colored rectangles and characters"""
-        new_color_dic = {}
-        for car in color_dic:
-            new_color_dic[car] = QtGui.QBrush(QtGui.QColor(color_dic[car]))
-        return new_color_dic
-        
+              self).__init__(QGraphicsRectItem(0, 0, self.width,
+                                               self.row_h))
+
+       
     def update_items(self):
         #self.item = QGraphicsRectItem(0,0,self._total_w, self.row_h)
         seq_width = 0
-        nopen = QtGui.QPen(QtCore.Qt.NoPen)
-        font = QtGui.QFont("Courier", self.fsize)
+        nopen = QPen(Qt.NoPen)
+        font = QFont("Courier", self.fsize)
         rect_cls = self.InteractiveLetterItem if self.interact \
-                   else QtGui.QGraphicsRectItem
+                   else QGraphicsRectItem
         for i, letter in enumerate(self.seq):
             width = self.col_w
-            for m in self.special_col:
-                if m[0] < i <= m[1]:
+            for reg in self.special_col:
+                if reg[0] < i <= reg[1]:
                     width = self.alt_col_w
                     break
             #load interactive item if called correspondingly
-            rectItem = rect_cls(0, 0, width, self.row_h, parent=self.item)
-            rectItem.setX(seq_width) # to give correct X to children item
-            rectItem.setBrush(self.bg_col[letter])
-            rectItem.setPen(nopen)
+            rectitem = rect_cls(0, 0, width, self.row_h, parent=self.item)
+            rectitem.setX(seq_width) # to give correct X to children item
+            rectitem.setBrush(self.bg_col[letter])
+            rectitem.setPen(nopen)
             if self.interact:
                 if self.codon:
-                    rectItem.codon = '%s, %d: %s' % (self.seq[i], i,
+                    rectitem.codon = '%s, %d: %s' % (self.seq[i], i,
                                                      self.codon[i*3:i*3+3])
                 else:
-                    rectItem.codon = '%s, %d' % (self.seq[i], i)
+                    rectitem.codon = '%s, %d' % (self.seq[i], i)
             # write letter if enough space
             if width >= self.fsize:
-                text = QtGui.QGraphicsSimpleTextItem(letter, parent=rectItem)
+                text = QGraphicsSimpleTextItem(letter, parent=rectitem)
                 text.setFont(font)
                 text.setBrush(self.fg_col[letter])
-                # Center text according to rectItem size
-                tw = text.boundingRect().width()
-                th = text.boundingRect().height()
-                text.setPos((width - tw)/2, (self.row_h - th)/2)
+                # Center text according to rectitem size
+                txtw = text.boundingRect().width()
+                txth = text.boundingRect().height()
+                text.setPos((width - txtw)/2, (self.row_h - txth)/2)
             seq_width += width
         self.width = seq_width
-    class InteractiveLetterItem(QtGui.QGraphicsRectItem):
+    class InteractiveLetterItem(QGraphicsRectItem):
         """This is a class"""
         def __init__(self, *arg, **karg):
-            QtGui.QGraphicsRectItem.__init__(self, *arg, **karg)
+            QGraphicsRectItem.__init__(self, *arg, **karg)
             self.codon = None
             self.label = None
             self.setAcceptsHoverEvents(True)
@@ -1866,11 +1818,11 @@
         def hoverEnterEvent (self, e):
             """ when mouse is over"""
             if not self.label:
-                self.label = QtGui.QGraphicsRectItem(parent=self)
+                self.label = QGraphicsRectItem(parent=self)
                 #self.label.setY(-18)
                 self.label.setX(11)
-                self.label.setBrush(QtGui.QBrush(QtGui.QColor("white")))
-                self.label.text = QtGui.QGraphicsSimpleTextItem(parent=self.label)
+                self.label.setBrush(QBrush(QColor("white")))
+                self.label.text = QGraphicsSimpleTextItem(parent=self.label)
     
             self.setZValue(1)
             self.label.text.setText(self.codon)
@@ -1882,6 +1834,4 @@
             if self.label:
                 self.label.setVisible(False)
                 self.setZValue(0)
-=======
-        
->>>>>>> 1d08d1db
+                