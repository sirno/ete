--- conflicted
+++ resolved
@@ -51,12 +51,8 @@
 #print sys.path
 
 import argparse
-<<<<<<< HEAD
-from . import ete_split, ete_expand, ete_annotate, ete_ncbiquery, ete_view, ete_generate, ete_mod, ete_extract, ete_compare, ete_evol
-=======
 from . import (ete_split, ete_expand, ete_annotate, ete_ncbiquery, ete_view,
                ete_generate, ete_mod, ete_extract, ete_compare, ete_codeml, ete_maptrees)
->>>>>>> 1172eb0d
 from . import common
 from .common import log
 from .utils import colorify
@@ -78,6 +74,19 @@
 def ete_evol(args):
 
 """
+
+def tree_iterator(args):
+    if not args.src_trees and not sys.stdin.isatty():
+        log.debug("Reading trees from standard input...")
+        args.src_trees = sys.stdin
+    elif not args.src_trees:
+        log.error("At least one tree is required as input (i.e --src_trees ) ")
+        sys.exit(-1)
+
+    for stree in args.src_trees:
+        # CHECK WHAT is needed before process the main command, allows mods before analyses
+        yield stree.strip()
+
 
 def main():
 
@@ -179,18 +188,11 @@
     generate_args_p.set_defaults(func=ete_generate.run)
     ete_generate.populate_args(generate_args_p)
 
-<<<<<<< HEAD
     # - EVOL -
     evol_args_p = subparser.add_parser("evol", parents=[source_args_p, main_args_p],
                                        description=ete_evol.DESC)
     evol_args_p.set_defaults(func=ete_evol.run)
     ete_evol.populate_args(evol_args_p)
-=======
-    # - CODEML -
-    codeml_args_p = subparser.add_parser("codeml", parents=[main_args_p],
-                                       description=ete_codeml.DESC)
-    codeml_args_p.set_defaults(func=ete_codeml.run)
-    ete_codeml.populate_args(codeml_args_p)
 
     # - MAPTREES -
     maptrees_args_p = subparser.add_parser("maptrees", parents=[source_args_p, ref_args_p, main_args_p],
@@ -198,7 +200,6 @@
     maptrees_args_p.set_defaults(func=ete_maptrees.run)
     ete_maptrees.populate_args(maptrees_args_p)
 
->>>>>>> 1172eb0d
     
     # - build -
     generate_args_p = subparser.add_parser("build")
@@ -215,9 +216,10 @@
     args = parser.parse_args()
 
     LOG_LEVEL = args.verbosity
-  
-
-    if args.func==ete_ncbiquery.run and not getattr(args, "search", None):
+    if hasattr(args, "src_trees"):
+        args.src_tree_iterator = tree_iterator(args)
+
+    elif args.func==ete_ncbiquery.run and not getattr(args, "search", None):
         if not args.search and not sys.stdin.isatty():
             log.debug("Reading taxa from standard input...")
             args.search = sys.stdin
