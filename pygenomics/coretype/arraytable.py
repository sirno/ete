--- conflicted
+++ resolved
@@ -26,17 +26,12 @@
 
 	# If matrix file is supplied
         if matrix_file is not None:
-<<<<<<< HEAD
+
 	    if path.exists(matrix_file):
 		from pygenomics.parser import text_arraytable
 		text_arraytable.read_arraytable(matrix_file, \
-=======
-	    if path.exits(matrix_file):
-		from pygenomics.parser import arraytableIO
-		arraytableIO.read_arraytable(matrix_file, \
->>>>>>> 9907b03d
-						 mtype=mtype, \
-						 arraytable_object = self)
+						    mtype=mtype, \
+						    arraytable_object = self)
 
     def get_row_vector(self,rowname):
         """ Returns the vector associated to the given row name """
